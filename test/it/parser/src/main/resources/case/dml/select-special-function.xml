--- conflicted
+++ resolved
@@ -1242,53 +1242,7 @@
             </expression-projection>
         </projections>
     </select>
-
-<<<<<<< HEAD
-    <select sql-case-id="select_with_uuid_function">
-        <projections start-index="7" stop-index="12">
-            <expression-projection text="UUID()" start-index="7" stop-index="12">
-                <expr>
-                    <function function-name="UUID" start-index="7" stop-index="12" text="UUID()" />
-                </expr>
-            </expression-projection>
-        </projections>
-    </select>
-
-    <select sql-case-id="select_with_uuid_short_function">
-        <projections start-index="7" stop-index="18">
-            <expression-projection text="UUID_SHORT()" start-index="7" stop-index="18">
-                <expr>
-                    <function function-name="UUID_SHORT" start-index="7" stop-index="18" text="UUID_SHORT()" />
-                </expr>
-            </expression-projection>
-        </projections>
-    </select>
-
-    <select sql-case-id="select_with_uuid_to_bin_function">
-        <projections start-index="7" stop-index="60">
-            <expression-projection text="UUID_TO_BIN('6ccd780c-baba-1026-9564-5b8c656024db', 0)" start-index="7" stop-index="60">
-                <expr>
-                    <function function-name="UUID_TO_BIN" start-index="7" stop-index="60" text="UUID_TO_BIN('6ccd780c-baba-1026-9564-5b8c656024db', 0)">
-                        <parameter>
-                            <literal-expression value="6ccd780c-baba-1026-9564-5b8c656024db" start-index="19" stop-index="56" />
-                        </parameter>
-                        <parameter>
-                            <literal-expression value="0" start-index="59" stop-index="59" />
-                        </parameter>
-                    </function>
-                </expr>
-            </expression-projection>
-        </projections>
-    </select>
-
-    <select sql-case-id="select_with_validate_password_strength_function">
-        <projections start-index="7" stop-index="50">
-            <expression-projection text="VALIDATE_PASSWORD_STRENGTH('N0Tweak$_@123!')" start-index="7" stop-index="50">
-                <expr>
-                    <function function-name="VALIDATE_PASSWORD_STRENGTH" start-index="7" stop-index="50" text="VALIDATE_PASSWORD_STRENGTH('N0Tweak$_@123!')">
-                        <parameter>
-                            <literal-expression value="N0Tweak$_@123!" start-index="34" stop-index="49"/>
-=======
+  
     <select sql-case-id="select_bin">
         <projections start-index="7" stop-index="13">
             <expression-projection start-index="7" stop-index="13" text="BIN(12)">
@@ -1296,28 +1250,13 @@
                     <function function-name="BIN" text="BIN(12)" start-index="7" stop-index="13">
                         <parameter>
                             <literal-expression value="12" start-index="11" stop-index="12" />
->>>>>>> 5ce25a56
-                        </parameter>
-                    </function>
-                </expr>
-            </expression-projection>
-        </projections>
-    </select>
-
-<<<<<<< HEAD
-    <select sql-case-id="select_with_var_pop_function">
-        <from>
-            <simple-table name="sales_view" start-index="28" stop-index="39" alias="s" />
-        </from>
-        <projections start-index="7" stop-index="21">
-            <expression-projection text="VAR_POP(s.year)" start-index="7" stop-index="21">
-                <expr>
-                    <function function-name="VAR_POP" start-index="7" stop-index="21" text="VAR_POP(s.year)">
-                        <parameter>
-                            <column name="year" start-index="15" stop-index="20">
-                                <owner name="s" start-index="15" stop-index="15"/>
-                            </column>
-=======
+                        </parameter>
+                    </function>
+                </expr>
+            </expression-projection>
+        </projections>
+    </select>
+  
     <select sql-case-id="select_bin_uuid">
         <projections start-index="7" stop-index="70">
             <expression-projection start-index="7" stop-index="70" text="BIN_TO_UUID(UUID_TO_BIN('6ccd780c-baba-1026-9564-5b8c656024db'))">
@@ -1329,15 +1268,139 @@
                                     <literal-expression value="6ccd780c-baba-1026-9564-5b8c656024db" start-index="31" stop-index="68" />
                                 </parameter>
                             </function>
->>>>>>> 5ce25a56
-                        </parameter>
-                    </function>
-                </expr>
-            </expression-projection>
-        </projections>
-    </select>
-
-<<<<<<< HEAD
+                        </parameter>
+                    </function>
+                </expr>
+            </expression-projection>
+        </projections>
+    </select>
+  
+    <select sql-case-id="select_bit_length">
+        <projections start-index="7" stop-index="19">
+            <expression-projection start-index="7" stop-index="19" text="BIT_LENGTH(1)">
+                <expr>
+                    <function function-name="BIT_LENGTH" text="BIT_LENGTH(1)" start-index="7" stop-index="19">
+                        <parameter>
+                            <literal-expression value="1" start-index="18" stop-index="18" />
+                        </parameter>
+                    </function>
+                </expr>
+            </expression-projection>
+        </projections>
+    </select>
+  
+     <select sql-case-id="select_bit_count">
+        <projections start-index="7" stop-index="18">
+            <expression-projection start-index="7" stop-index="18" text="BIT_COUNT(1)">
+                <expr>
+                    <function function-name="BIT_COUNT" text="BIT_COUNT(1)" start-index="7" stop-index="18">
+                        <parameter>
+                            <literal-expression value="1" start-index="17" stop-index="17" />
+                        </parameter>
+                    </function>
+                </expr>
+            </expression-projection>
+        </projections>
+    </select>
+  
+    <select sql-case-id="select_ceil">
+        <projections start-index="7" stop-index="15">
+            <expression-projection start-index="7" stop-index="15" text="CEIL(1.1)">
+                <expr>
+                    <function function-name="CEIL" text="CEIL(1.1)" start-index="7" stop-index="15">
+                        <parameter>
+                            <literal-expression value="1.1" start-index="12" stop-index="14" />
+                        </parameter>
+                    </function>
+                </expr>
+            </expression-projection>
+        </projections>
+    </select>
+
+     <select sql-case-id="select_ceiling">
+        <projections start-index="7" stop-index="18">
+            <expression-projection start-index="7" stop-index="18" text="CEILING(1.1)">
+                <expr>
+                    <function function-name="CEILING" text="CEILING(1.1)" start-index="7" stop-index="18">
+                        <parameter>
+                            <literal-expression value="1.1" start-index="15" stop-index="17" />
+                        </parameter>
+                    </function>
+                </expr>
+            </expression-projection>
+        </projections>
+    </select>
+  
+    <select sql-case-id="select_with_uuid_function">
+        <projections start-index="7" stop-index="12">
+            <expression-projection text="UUID()" start-index="7" stop-index="12">
+                <expr>
+                    <function function-name="UUID" start-index="7" stop-index="12" text="UUID()" />
+                </expr>
+            </expression-projection>
+        </projections>
+    </select>
+
+    <select sql-case-id="select_with_uuid_short_function">
+        <projections start-index="7" stop-index="18">
+            <expression-projection text="UUID_SHORT()" start-index="7" stop-index="18">
+                <expr>
+                    <function function-name="UUID_SHORT" start-index="7" stop-index="18" text="UUID_SHORT()" />
+                </expr>
+            </expression-projection>
+        </projections>
+    </select>
+
+    <select sql-case-id="select_with_uuid_to_bin_function">
+        <projections start-index="7" stop-index="60">
+            <expression-projection text="UUID_TO_BIN('6ccd780c-baba-1026-9564-5b8c656024db', 0)" start-index="7" stop-index="60">
+                <expr>
+                    <function function-name="UUID_TO_BIN" start-index="7" stop-index="60" text="UUID_TO_BIN('6ccd780c-baba-1026-9564-5b8c656024db', 0)">
+                        <parameter>
+                            <literal-expression value="6ccd780c-baba-1026-9564-5b8c656024db" start-index="19" stop-index="56" />
+                        </parameter>
+                        <parameter>
+                            <literal-expression value="0" start-index="59" stop-index="59" />
+                        </parameter>
+                    </function>
+                </expr>
+            </expression-projection>
+        </projections>
+    </select>
+
+    <select sql-case-id="select_with_validate_password_strength_function">
+        <projections start-index="7" stop-index="50">
+            <expression-projection text="VALIDATE_PASSWORD_STRENGTH('N0Tweak$_@123!')" start-index="7" stop-index="50">
+                <expr>
+                    <function function-name="VALIDATE_PASSWORD_STRENGTH" start-index="7" stop-index="50" text="VALIDATE_PASSWORD_STRENGTH('N0Tweak$_@123!')">
+                        <parameter>
+                            <literal-expression value="N0Tweak$_@123!" start-index="34" stop-index="49"/>
+                        </parameter>
+                    </function>
+                </expr>
+            </expression-projection>
+        </projections>
+    </select>
+
+    <select sql-case-id="select_with_var_pop_function">
+        <from>
+            <simple-table name="sales_view" start-index="28" stop-index="39" alias="s" />
+        </from>
+        <projections start-index="7" stop-index="21">
+            <expression-projection text="VAR_POP(s.year)" start-index="7" stop-index="21">
+                <expr>
+                    <function function-name="VAR_POP" start-index="7" stop-index="21" text="VAR_POP(s.year)">
+                        <parameter>
+                            <column name="year" start-index="15" stop-index="20">
+                                <owner name="s" start-index="15" stop-index="15"/>
+                            </column>
+                        </parameter>
+                    </function>
+                </expr>
+            </expression-projection>
+        </projections>
+    </select>
+
     <select sql-case-id="select_with_var_samp_function">
         <from>
             <simple-table name="sales_view" start-index="29" stop-index="40" alias="s" />
@@ -1350,23 +1413,13 @@
                             <column name="year" start-index="16" stop-index="21">
                                 <owner name="s" start-index="16" stop-index="16"/>
                             </column>
-=======
-    <select sql-case-id="select_bit_length">
-        <projections start-index="7" stop-index="19">
-            <expression-projection start-index="7" stop-index="19" text="BIT_LENGTH(1)">
-                <expr>
-                    <function function-name="BIT_LENGTH" text="BIT_LENGTH(1)" start-index="7" stop-index="19">
-                        <parameter>
-                            <literal-expression value="1" start-index="18" stop-index="18" />
->>>>>>> 5ce25a56
-                        </parameter>
-                    </function>
-                </expr>
-            </expression-projection>
-        </projections>
-    </select>
-
-<<<<<<< HEAD
+                        </parameter>
+                    </function>
+                </expr>
+            </expression-projection>
+        </projections>
+    </select>
+  
     <select sql-case-id="select_with_variance_function">
         <from>
             <simple-table name="sales_view" start-index="29" stop-index="40" alias="s" />
@@ -1379,23 +1432,13 @@
                             <column name="year" start-index="16" stop-index="21">
                                 <owner name="s" start-index="16" stop-index="16"/>
                             </column>
-=======
-    <select sql-case-id="select_bit_count">
-        <projections start-index="7" stop-index="18">
-            <expression-projection start-index="7" stop-index="18" text="BIT_COUNT(1)">
-                <expr>
-                    <function function-name="BIT_COUNT" text="BIT_COUNT(1)" start-index="7" stop-index="18">
-                        <parameter>
-                            <literal-expression value="1" start-index="17" stop-index="17" />
->>>>>>> 5ce25a56
-                        </parameter>
-                    </function>
-                </expr>
-            </expression-projection>
-        </projections>
-    </select>
-
-<<<<<<< HEAD
+                        </parameter>
+                    </function>
+                </expr>
+            </expression-projection>
+        </projections>
+    </select>
+
     <select sql-case-id="select_with_version_function">
         <projections start-index="7" stop-index="15">
             <expression-projection text="VERSION()" start-index="7" stop-index="15">
@@ -1504,23 +1547,13 @@
                     <function function-name="YEAR" start-index="7" stop-index="24" text="YEAR('1999-09-09')">
                         <parameter>
                             <literal-expression value="1999-09-09" start-index="12" stop-index="23" />
-=======
-    <select sql-case-id="select_ceil">
-        <projections start-index="7" stop-index="15">
-            <expression-projection start-index="7" stop-index="15" text="CEIL(1.1)">
-                <expr>
-                    <function function-name="CEIL" text="CEIL(1.1)" start-index="7" stop-index="15">
-                        <parameter>
-                            <literal-expression value="1.1" start-index="12" stop-index="14" />
->>>>>>> 5ce25a56
-                        </parameter>
-                    </function>
-                </expr>
-            </expression-projection>
-        </projections>
-    </select>
-
-<<<<<<< HEAD
+                        </parameter>
+                    </function>
+                </expr>
+            </expression-projection>
+        </projections>
+    </select>
+
     <select sql-case-id="select_with_yearweek_function">
         <projections start-index="7" stop-index="28">
             <expression-projection text="YEARWEEK('1988-08-08')" start-index="7" stop-index="28">
@@ -1546,15 +1579,6 @@
                                     <literal-expression value="MySQL" start-index="25" stop-index="31" />
                                 </parameter>
                             </function>
-=======
-    <select sql-case-id="select_ceiling">
-        <projections start-index="7" stop-index="18">
-            <expression-projection start-index="7" stop-index="18" text="CEILING(1.1)">
-                <expr>
-                    <function function-name="CEILING" text="CEILING(1.1)" start-index="7" stop-index="18">
-                        <parameter>
-                            <literal-expression value="1.1" start-index="15" stop-index="17" />
->>>>>>> 5ce25a56
                         </parameter>
                     </function>
                 </expr>
