--- conflicted
+++ resolved
@@ -31,12 +31,7 @@
 import io.shardingjdbc.core.routing.router.masterslave.MasterSlaveRouter;
 import io.shardingjdbc.core.routing.router.masterslave.MasterVisitedManager;
 import io.shardingjdbc.proxy.backend.mysql.MySQLPacketQueryResult;
-<<<<<<< HEAD
 import io.shardingjdbc.proxy.config.ShardingRuleRegistry;
-=======
-import io.shardingjdbc.proxy.config.RuleRegistry;
->>>>>>> d64fa6cf
-import io.shardingjdbc.proxy.transport.common.packet.DatabaseProtocolPacket;
 import io.shardingjdbc.proxy.transport.mysql.constant.ColumnType;
 import io.shardingjdbc.proxy.transport.mysql.constant.StatusFlag;
 import io.shardingjdbc.proxy.transport.mysql.packet.command.CommandResponsePackets;
@@ -69,15 +64,8 @@
     
     private static final Integer FETCH_ONE_ROW_A_TIME = Integer.MIN_VALUE;
     
-<<<<<<< HEAD
     protected final String sql;
-    
-    protected final StatementRoutingEngine routingEngine;
-    
-=======
-    private final String sql;
    
->>>>>>> d64fa6cf
     private List<Connection> connections;
     
     private List<ResultSet> resultSets;
@@ -134,11 +122,7 @@
         return merge(routeResult.getSqlStatement(), result);
     }
     
-<<<<<<< HEAD
-    protected CommandResponsePackets execute(final SQLStatement sqlStatement, final SQLExecutionUnit sqlExecutionUnit) {
-=======
-    private CommandResponsePackets execute(final SQLStatement sqlStatement, final String dataSourceName, final String sql) {
->>>>>>> d64fa6cf
+    protected CommandResponsePackets execute(final SQLStatement sqlStatement, final SQLExecutionUnit sqlExecutionUnit, final String sql) {
         switch (sqlStatement.getType()) {
             case DQL:
             case DAL:
@@ -214,8 +198,6 @@
             }
         } catch (final SQLException ex) {
             return new CommandResponsePackets(new ErrPacket(1, ex.getErrorCode(), "", ex.getSQLState(), ex.getMessage()));
-        } finally {
-            MasterVisitedManager.clear();
         }
     }
     
@@ -384,7 +366,6 @@
             if (null != each) {
                 try {
                     each.close();
-                    MasterVisitedManager.clear();
                 } catch (final SQLException ignore) {
                 }
             }
