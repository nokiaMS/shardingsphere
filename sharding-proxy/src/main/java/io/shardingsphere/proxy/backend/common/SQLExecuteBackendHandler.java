--- conflicted
+++ resolved
@@ -19,15 +19,13 @@
 
 import io.shardingsphere.core.constant.DatabaseType;
 import io.shardingsphere.core.constant.SQLType;
-<<<<<<< HEAD
-=======
 import io.shardingsphere.core.exception.ShardingException;
->>>>>>> c1fdad62
 import io.shardingsphere.core.merger.MergeEngineFactory;
 import io.shardingsphere.core.merger.MergedResult;
 import io.shardingsphere.core.merger.QueryResult;
 import io.shardingsphere.core.parsing.SQLJudgeEngine;
 import io.shardingsphere.core.parsing.parser.sql.SQLStatement;
+import io.shardingsphere.core.parsing.parser.sql.dml.insert.InsertStatement;
 import io.shardingsphere.core.routing.SQLExecutionUnit;
 import io.shardingsphere.core.routing.SQLRouteResult;
 import io.shardingsphere.core.routing.StatementRoutingEngine;
@@ -37,24 +35,27 @@
 import io.shardingsphere.proxy.config.RuleRegistry;
 import io.shardingsphere.proxy.metadata.ProxyShardingRefreshHandler;
 import io.shardingsphere.proxy.transport.common.packet.DatabaseProtocolPacket;
+import io.shardingsphere.proxy.transport.mysql.constant.ColumnType;
 import io.shardingsphere.proxy.transport.mysql.constant.StatusFlag;
 import io.shardingsphere.proxy.transport.mysql.packet.command.CommandResponsePackets;
+import io.shardingsphere.proxy.transport.mysql.packet.command.text.query.ColumnDefinition41Packet;
 import io.shardingsphere.proxy.transport.mysql.packet.command.text.query.FieldCountPacket;
 import io.shardingsphere.proxy.transport.mysql.packet.command.text.query.TextResultSetRowPacket;
 import io.shardingsphere.proxy.transport.mysql.packet.generic.EofPacket;
 import io.shardingsphere.proxy.transport.mysql.packet.generic.ErrPacket;
 import io.shardingsphere.proxy.transport.mysql.packet.generic.OKPacket;
 import lombok.Getter;
-<<<<<<< HEAD
-=======
 import lombok.Setter;
->>>>>>> c1fdad62
-
+
+import javax.sql.DataSource;
 import java.sql.Connection;
 import java.sql.ResultSet;
+import java.sql.ResultSetMetaData;
 import java.sql.SQLException;
+import java.sql.Statement;
 import java.util.ArrayList;
 import java.util.Iterator;
+import java.util.LinkedList;
 import java.util.List;
 import java.util.concurrent.CopyOnWriteArrayList;
 import java.util.concurrent.ExecutionException;
@@ -69,20 +70,14 @@
  * @author wangkai
  * @author linjiaqi
  */
-<<<<<<< HEAD
-public class SQLExecuteBackendHandler implements BackendHandler {
-    
-    private static final Integer FETCH_ONE_ROW_A_TIME = Integer.MIN_VALUE;
-    
-    @Getter
-=======
 @Getter
 @Setter
 public final class SQLExecuteBackendHandler implements BackendHandler {
-    
->>>>>>> c1fdad62
+
+    private static final Integer FETCH_ONE_ROW_A_TIME = Integer.MIN_VALUE;
+
     private final String sql;
-    
+
     private List<Connection> connections;
     
     private List<ResultSet> resultSets;
@@ -97,10 +92,8 @@
     
     private boolean hasMoreResultValueFlag;
     
-    @Getter
     private final DatabaseType databaseType;
     
-    @Getter
     private final boolean showSQL;
     
     public SQLExecuteBackendHandler(final String sql, final DatabaseType databaseType, final boolean showSQL) {
@@ -115,12 +108,6 @@
     
     @Override
     public CommandResponsePackets execute() {
-<<<<<<< HEAD
-        if (RuleRegistry.getInstance().isOnlyMasterSlave()) {
-            return executeForMasterSlave();
-        } else {
-            return executeForSharding();
-=======
         try {
             if (RuleRegistry.getInstance().isOnlyMasterSlave()) {
                 return executeForMasterSlave();
@@ -129,25 +116,10 @@
             }
         } catch (final Exception ex) {
             return new CommandResponsePackets(new ErrPacket(1, 0, "", "", "" + ex.getMessage()));
->>>>>>> c1fdad62
-        }
-    }
-
-    protected CommandResponsePackets execute(final SQLStatement sqlStatement, final String dataSourceName, final String sql) {
-        switch (sqlStatement.getType()) {
-            case DQL:
-            case DAL:
-                return executeQuery(RuleRegistry.getInstance().getDataSourceMap().get(dataSourceName), sql);
-            case DML:
-            case DDL:
-                return RuleRegistry.getInstance().isOnlyMasterSlave() ? executeUpdate(RuleRegistry.getInstance().getDataSourceMap().get(dataSourceName), sql)
-                        : executeUpdate(RuleRegistry.getInstance().getDataSourceMap().get(dataSourceName), sql, sqlStatement);
-            default:
-                return executeCommon(RuleRegistry.getInstance().getDataSourceMap().get(dataSourceName), sql);
-        }
-    }
-
-    protected CommandResponsePackets executeForMasterSlave() {
+        }
+    }
+    
+    private CommandResponsePackets executeForMasterSlave() {
         MasterSlaveRouter masterSlaveRouter = new MasterSlaveRouter(RuleRegistry.getInstance().getMasterSlaveRule());
         SQLStatement sqlStatement = new SQLJudgeEngine(sql).judge();
         String dataSourceName = masterSlaveRouter.route(sqlStatement.getType()).iterator().next();
@@ -159,7 +131,7 @@
         return merge(sqlStatement, packets);
     }
     
-    protected CommandResponsePackets executeForSharding() {
+    private CommandResponsePackets executeForSharding() {
         StatementRoutingEngine routingEngine = new StatementRoutingEngine(RuleRegistry.getInstance().getShardingRule(), RuleRegistry.getInstance().getShardingMetaData(), databaseType, showSQL);
         SQLRouteResult routeResult = routingEngine.route(sql);
         if (routeResult.getExecutionUnits().isEmpty()) {
@@ -176,115 +148,6 @@
         ProxyShardingRefreshHandler.build(routeResult).execute();
         return result;
     }
-<<<<<<< HEAD
-        
-    private CommandResponsePackets executeQuery(final DataSource dataSource, final String sql) {
-        try {
-            Connection connection = dataSource.getConnection();
-            connections.add(connection);
-            Statement statement = connection.createStatement();
-            statement.setFetchSize(FETCH_ONE_ROW_A_TIME);
-            resultSets.add(statement.executeQuery(sql));
-            return getQueryDatabaseProtocolPackets();
-        } catch (final SQLException ex) {
-            return new CommandResponsePackets(new ErrPacket(1, ex.getErrorCode(), "", ex.getSQLState(), ex.getMessage()));
-        }
-    }
-    
-    private CommandResponsePackets executeUpdate(final DataSource dataSource, final String sql, final SQLStatement sqlStatement) {
-        try (
-                Connection connection = dataSource.getConnection();
-                Statement statement = connection.createStatement()) {
-            int affectedRows;
-            long lastInsertId = 0;
-            if (sqlStatement instanceof InsertStatement) {
-                affectedRows = statement.executeUpdate(sql, Statement.RETURN_GENERATED_KEYS);
-                lastInsertId = getGeneratedKey(statement);
-            } else {
-                affectedRows = statement.executeUpdate(sql);
-            }
-            return new CommandResponsePackets(new OKPacket(1, affectedRows, lastInsertId, StatusFlag.SERVER_STATUS_AUTOCOMMIT.getValue(), 0, ""));
-        } catch (final SQLException ex) {
-            return new CommandResponsePackets(new ErrPacket(1, ex.getErrorCode(), "", ex.getSQLState(), ex.getMessage()));
-        } finally {
-            MasterVisitedManager.clear();
-        }
-    }
-    
-    private CommandResponsePackets executeUpdate(final DataSource dataSource, final String sql) {
-        try (Connection connection = dataSource.getConnection();
-             Statement statement = connection.createStatement()) {
-            int affectedRows = statement.executeUpdate(sql, Statement.RETURN_GENERATED_KEYS);
-            ResultSet resultSet = statement.getGeneratedKeys();
-            long lastInsertId = 0;
-            while (resultSet.next()) {
-                lastInsertId = resultSet.getLong(1);
-            }
-            return new CommandResponsePackets(new OKPacket(1, affectedRows, lastInsertId, StatusFlag.SERVER_STATUS_AUTOCOMMIT.getValue(), 0, ""));
-        } catch (final SQLException ex) {
-            return new CommandResponsePackets(new ErrPacket(1, ex.getErrorCode(), "", ex.getSQLState(), ex.getMessage()));
-        } finally {
-            MasterVisitedManager.clear();
-        }
-    }
-    
-    private CommandResponsePackets executeCommon(final DataSource dataSource, final String sql) {
-        try (
-                Connection connection = dataSource.getConnection();
-                Statement statement = connection.createStatement()) {
-            boolean hasResultSet = statement.execute(sql);
-            if (hasResultSet) {
-                return getCommonDatabaseProtocolPackets(statement.getResultSet());
-            } else {
-                return new CommandResponsePackets(new OKPacket(1, statement.getUpdateCount(), 0, StatusFlag.SERVER_STATUS_AUTOCOMMIT.getValue(), 0, ""));
-            }
-        } catch (final SQLException ex) {
-            return new CommandResponsePackets(new ErrPacket(1, ex.getErrorCode(), "", ex.getSQLState(), ex.getMessage()));
-        } finally {
-            MasterVisitedManager.clear();
-        }
-    }
-    
-    private CommandResponsePackets getQueryDatabaseProtocolPackets() throws SQLException {
-        CommandResponsePackets result = new CommandResponsePackets();
-        int currentSequenceId = 0;
-        ResultSetMetaData resultSetMetaData = resultSets.get(resultSets.size() - 1).getMetaData();
-        columnCount = resultSetMetaData.getColumnCount();
-        if (0 == columnCount) {
-            result.addPacket(new OKPacket(++currentSequenceId, 0, 0, StatusFlag.SERVER_STATUS_AUTOCOMMIT.getValue(), 0, ""));
-            return result;
-        }
-        result.addPacket(new FieldCountPacket(++currentSequenceId, columnCount));
-        for (int i = 1; i <= columnCount; i++) {
-            result.addPacket(new ColumnDefinition41Packet(++currentSequenceId, resultSetMetaData.getSchemaName(i), resultSetMetaData.getTableName(i),
-                    resultSetMetaData.getTableName(i), resultSetMetaData.getColumnLabel(i), resultSetMetaData.getColumnName(i),
-                    resultSetMetaData.getColumnDisplaySize(i), ColumnType.valueOfJDBCType(resultSetMetaData.getColumnType(i)), 0));
-        }
-        result.addPacket(new EofPacket(++currentSequenceId, 0, StatusFlag.SERVER_STATUS_AUTOCOMMIT.getValue()));
-        return result;
-    }
-    
-    private CommandResponsePackets getCommonDatabaseProtocolPackets(final ResultSet resultSet) throws SQLException {
-        CommandResponsePackets result = new CommandResponsePackets();
-        int currentSequenceId = 0;
-        ResultSetMetaData resultSetMetaData = resultSet.getMetaData();
-        columnCount = resultSetMetaData.getColumnCount();
-        if (0 == columnCount) {
-            result.addPacket(new OKPacket(++currentSequenceId, 0, 0, StatusFlag.SERVER_STATUS_AUTOCOMMIT.getValue(), 0, ""));
-            return result;
-        }
-        result.addPacket(new FieldCountPacket(++currentSequenceId, columnCount));
-        for (int i = 1; i <= columnCount; i++) {
-            result.addPacket(new ColumnDefinition41Packet(++currentSequenceId, resultSetMetaData.getSchemaName(i), resultSetMetaData.getTableName(i),
-                    resultSetMetaData.getTableName(i), resultSetMetaData.getColumnLabel(i), resultSetMetaData.getColumnName(i),
-                    resultSetMetaData.getColumnDisplaySize(i), ColumnType.valueOfJDBCType(resultSetMetaData.getColumnType(i)), 0));
-        }
-        result.addPacket(new EofPacket(++currentSequenceId, 0, StatusFlag.SERVER_STATUS_AUTOCOMMIT.getValue()));
-        while (resultSet.next()) {
-            List<Object> data = new ArrayList<>(columnCount);
-            for (int i = 1; i <= columnCount; i++) {
-                data.add(resultSet.getObject(i));
-=======
     
     private void getCommandResponsePackets(final List<Future<CommandResponsePackets>> resultList, final List<CommandResponsePackets> packets) {
         for (Future<CommandResponsePackets> each : resultList) {
@@ -295,12 +158,11 @@
                 packets.add(each.get());
             } catch (final InterruptedException | ExecutionException ex) {
                 throw new ShardingException(ex.getMessage(), ex);
->>>>>>> c1fdad62
-            }
-        }
-    }
-    
-    protected CommandResponsePackets merge(final SQLStatement sqlStatement, final List<CommandResponsePackets> packets) {
+            }
+        }
+    }
+    
+    private CommandResponsePackets merge(final SQLStatement sqlStatement, final List<CommandResponsePackets> packets) {
         CommandResponsePackets headPackets = new CommandResponsePackets();
         for (CommandResponsePackets each : packets) {
             headPackets.addPacket(each.getHeadPacket());
