--- conflicted
+++ resolved
@@ -113,8 +113,7 @@
         boolean isExceptionThrown = ExecutorExceptionHandler.isExceptionThrown();
         Map<String, Object> dataMap = ExecutorDataMap.getDataMap();
         Collection<ShardingExecuteGroup<StatementExecuteUnit>> sqlExecuteGroups =
-<<<<<<< HEAD
-                sqlExecutePrepareTemplate.getExecuteUnitGroups(routeResult.getRouteUnits(), new ConnectionStrictlySQLExecutePrepareCallback(isReturnGeneratedKeys));
+                sqlExecutePrepareTemplate.getExecuteUnitGroups(routeResult.getRouteUnits(), new ProxyJDBCExecutePrepareCallback(isReturnGeneratedKeys));
         boolean isBASETransaction = TransactionType.BASE == ProxyContext.getInstance().getTransactionType()
                 && sqlType == SQLType.DML
                 && Status.STATUS_NO_TRANSACTION != ShardingTransactionManagerRegistry.getInstance().getShardingTransactionManager(TransactionType.BASE).getStatus();
@@ -122,9 +121,6 @@
                 : new FirstProxyJDBCExecuteCallback(sqlType, isExceptionThrown, dataMap, isReturnGeneratedKeys);
         SQLExecuteCallback<ExecuteResponseUnit> proxySQLExecuteCallback = isBASETransaction ? firstProxySQLExecuteCallback
                 : new ProxyJDBCExecuteCallback(sqlType, isExceptionThrown, dataMap, isReturnGeneratedKeys);
-=======
-                sqlExecutePrepareTemplate.getExecuteUnitGroups(routeResult.getRouteUnits(), new ProxyJDBCExecutePrepareCallback(isReturnGeneratedKeys));
->>>>>>> 52039ee0
         Collection<ExecuteResponseUnit> executeResponseUnits = sqlExecuteTemplate.executeGroup((Collection) sqlExecuteGroups,
                 firstProxySQLExecuteCallback, proxySQLExecuteCallback);
         ExecuteResponseUnit firstExecuteResponseUnit = executeResponseUnits.iterator().next();
