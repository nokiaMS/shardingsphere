--- conflicted
+++ resolved
@@ -20,13 +20,9 @@
 import com.google.common.eventbus.Subscribe;
 import io.shardingsphere.core.constant.ConnectionMode;
 import io.shardingsphere.core.constant.DatabaseType;
-<<<<<<< HEAD
 import io.shardingsphere.core.exception.ShardingException;
-import io.shardingsphere.core.executor.ExecutorEngine;
 import io.shardingsphere.core.jdbc.metadata.JDBCTableMetaDataConnectionManager;
-=======
 import io.shardingsphere.core.executor.ShardingExecuteEngine;
->>>>>>> 8cacdd88
 import io.shardingsphere.core.metadata.ShardingMetaData;
 import io.shardingsphere.core.orche.datasource.CircuitBreakerDataSource;
 import io.shardingsphere.core.orche.eventbus.state.circuit.CircuitStateEventBusEvent;
@@ -59,11 +55,7 @@
     
     private DatabaseType databaseType;
     
-<<<<<<< HEAD
-    private ExecutorEngine executorEngine;
-=======
-    private final ShardingExecuteEngine executeEngine;
->>>>>>> 8cacdd88
+    private ShardingExecuteEngine executeEngine;
     
     private ShardingMetaData metaData;
     
@@ -75,21 +67,21 @@
     
     private Collection<String> circuitBreakerDataSourceNames = new LinkedList<>();
     
-    public ShardingContext(final Map<String, DataSource> dataSourceMap, final ShardingRule shardingRule, final DatabaseType databaseType, final ExecutorEngine executorEngine,
+    public ShardingContext(final Map<String, DataSource> dataSourceMap, final ShardingRule shardingRule, final DatabaseType databaseType, final ShardingExecuteEngine executeEngine,
                            final ConnectionMode connectionMode, final boolean showSQL) {
-        init(dataSourceMap, shardingRule, databaseType, executorEngine, connectionMode, showSQL);
+        init(dataSourceMap, shardingRule, databaseType, executeEngine, connectionMode, showSQL);
     }
     
-    private void init(final Map<String, DataSource> dataSourceMap, final ShardingRule shardingRule, final DatabaseType databaseType, final ExecutorEngine executorEngine,
+    private void init(final Map<String, DataSource> dataSourceMap, final ShardingRule shardingRule, final DatabaseType databaseType, final ShardingExecuteEngine executeEngine,
                       final ConnectionMode connectionMode, final boolean showSQL) {
         this.dataSourceMap = dataSourceMap;
         this.shardingRule = shardingRule;
-        this.executorEngine = null == this.executorEngine || executorEngine != this.executorEngine ? executorEngine : this.executorEngine;
+        this.executeEngine = executeEngine;
         this.databaseType = databaseType;
         this.connectionMode = connectionMode;
         this.showSQL = showSQL;
         metaData = new ShardingMetaData(
-                getDataSourceURLs(getDataSourceMap()), shardingRule, getDatabaseType(), executorEngine.getExecutorService(), new JDBCTableMetaDataConnectionManager(getDataSourceMap()));
+                getDataSourceURLs(getDataSourceMap()), shardingRule, getDatabaseType(), executeEngine, new JDBCTableMetaDataConnectionManager(getDataSourceMap()));
     }
     
     /**
@@ -98,14 +90,14 @@
      * @param dataSourceMap data source map
      * @param shardingRule sharding rule
      * @param databaseType data type
-     * @param executorEngine executor engine
+     * @param executeEngine sharding executor engine
      * @param connectionMode connection mode
      * @param showSQL show sql
      */
-    public void renew(final Map<String, DataSource> dataSourceMap, final ShardingRule shardingRule, final DatabaseType databaseType, final ExecutorEngine executorEngine,
+    public void renew(final Map<String, DataSource> dataSourceMap, final ShardingRule shardingRule, final DatabaseType databaseType, final ShardingExecuteEngine executeEngine,
                       final ConnectionMode connectionMode, final boolean showSQL) {
         close();
-        init(dataSourceMap, shardingRule, databaseType, executorEngine, connectionMode, showSQL);
+        init(dataSourceMap, shardingRule, databaseType, executeEngine, connectionMode, showSQL);
     }
     
     /**
@@ -117,7 +109,7 @@
     public void renewDisabledDataSourceNames(final DisabledStateEventBusEvent disabledStateEventBusEvent) {
         disabledDataSourceNames = disabledStateEventBusEvent.getDisabledDataSourceNames();
         metaData = new ShardingMetaData(
-                getDataSourceURLs(getDataSourceMap()), shardingRule, getDatabaseType(), executorEngine.getExecutorService(), new JDBCTableMetaDataConnectionManager(getDataSourceMap()));
+                getDataSourceURLs(getDataSourceMap()), shardingRule, getDatabaseType(), executeEngine, new JDBCTableMetaDataConnectionManager(getDataSourceMap()));
     }
     
     /**
@@ -129,7 +121,7 @@
     public void renewCircuitBreakerDataSourceNames(final CircuitStateEventBusEvent circuitStateEventBusEvent) {
         circuitBreakerDataSourceNames = circuitStateEventBusEvent.getCircuitBreakerDataSourceNames();
         metaData = new ShardingMetaData(
-                getDataSourceURLs(getDataSourceMap()), shardingRule, getDatabaseType(), executorEngine.getExecutorService(), new JDBCTableMetaDataConnectionManager(getDataSourceMap()));
+                getDataSourceURLs(getDataSourceMap()), shardingRule, getDatabaseType(), executeEngine, new JDBCTableMetaDataConnectionManager(getDataSourceMap()));
     }
     
     private static Map<String, String> getDataSourceURLs(final Map<String, DataSource> dataSourceMap) {
@@ -183,7 +175,7 @@
     @Override
     public void close() {
         closeOriginalDataSources();
-        executorEngine.close();
+        executeEngine.close();
     }
     
     private void closeOriginalDataSources() {
