/*
 * Licensed to the Apache Software Foundation (ASF) under one or more
 * contributor license agreements.  See the NOTICE file distributed with
 * this work for additional information regarding copyright ownership.
 * The ASF licenses this file to You under the Apache License, Version 2.0
 * (the "License"); you may not use this file except in compliance with
 * the License.  You may obtain a copy of the License at
 *
 *     http://www.apache.org/licenses/LICENSE-2.0
 *
 * Unless required by applicable law or agreed to in writing, software
 * distributed under the License is distributed on an "AS IS" BASIS,
 * WITHOUT WARRANTIES OR CONDITIONS OF ANY KIND, either express or implied.
 * See the License for the specific language governing permissions and
 * limitations under the License.
 */

package org.apache.shardingsphere.driver.orchestration.internal.datasource;

import com.google.common.base.Preconditions;
import lombok.Getter;
import lombok.Setter;
import org.apache.shardingsphere.driver.jdbc.core.connection.ShardingSphereConnection;
import org.apache.shardingsphere.driver.jdbc.unsupported.AbstractUnsupportedOperationDataSource;
import org.apache.shardingsphere.driver.orchestration.internal.circuit.datasource.CircuitBreakerDataSource;
import org.apache.shardingsphere.driver.orchestration.internal.schema.JDBCOrchestrationSchemaContexts;
import org.apache.shardingsphere.driver.orchestration.internal.util.DataSourceConverter;
import org.apache.shardingsphere.infra.auth.Authentication;
import org.apache.shardingsphere.infra.config.DataSourceConfiguration;
import org.apache.shardingsphere.infra.config.RuleConfiguration;
import org.apache.shardingsphere.infra.database.DefaultSchema;
import org.apache.shardingsphere.infra.database.type.DatabaseType;
import org.apache.shardingsphere.infra.database.type.DatabaseTypes;
import org.apache.shardingsphere.kernel.context.SchemaContexts;
import org.apache.shardingsphere.kernel.context.SchemaContextsBuilder;
import org.apache.shardingsphere.orchestration.core.config.ConfigCenter;
import org.apache.shardingsphere.orchestration.core.facade.OrchestrationFacade;
import org.apache.shardingsphere.orchestration.repository.api.config.OrchestrationConfiguration;
import org.apache.shardingsphere.transaction.core.TransactionTypeHolder;

import javax.sql.DataSource;
import java.io.PrintWriter;
import java.lang.reflect.Method;
import java.sql.Connection;
import java.sql.SQLException;
import java.util.Collection;
import java.util.Collections;
import java.util.Map;
import java.util.Properties;
import java.util.logging.Logger;

/**
 * Orchestration ShardingSphere data source.
 */
@Getter
public final class OrchestrationShardingSphereDataSource extends AbstractUnsupportedOperationDataSource implements AutoCloseable {
    
    @SuppressWarnings("UseOfSystemOutOrSystemErr")
    @Setter
    private PrintWriter logWriter = new PrintWriter(System.out);
    
    private final SchemaContexts schemaContexts;
    
<<<<<<< HEAD
    public OrchestrationShardingSphereDataSource(final OrchestrationConfiguration orchestrationConfig,
                                                 final MetricsConfiguration metricsConfiguration) throws SQLException {
        OrchestrationFacade orchestrationFacade =  createOrchestrationFacade(orchestrationConfig);
        schemaContexts = new JDBCOrchestrationSchemaContexts(createSchemaContexts(orchestrationFacade), orchestrationFacade);
        initConfigurations(orchestrationFacade, metricsConfiguration);
        initControlPanel(orchestrationFacade);
    }
=======
    private final OrchestrationFacade orchestrationFacade = OrchestrationFacade.getInstance();
>>>>>>> 473fe7db
    
    public OrchestrationShardingSphereDataSource(final OrchestrationConfiguration orchestrationConfig) throws SQLException {
        OrchestrationFacade orchestrationFacade =  createOrchestrationFacade(orchestrationConfig);
        schemaContexts = new JDBCOrchestrationSchemaContexts(createSchemaContexts(orchestrationFacade), orchestrationFacade);
<<<<<<< HEAD
        initControlPanel(orchestrationFacade);
=======
>>>>>>> 473fe7db
    }
    
    public OrchestrationShardingSphereDataSource(final Map<String, DataSource> dataSourceMap, final Collection<RuleConfiguration> ruleConfigurations,
                                                 final Properties props, final OrchestrationConfiguration orchestrationConfig) throws SQLException {
        OrchestrationFacade orchestrationFacade =  createOrchestrationFacade(orchestrationConfig);
        schemaContexts = new JDBCOrchestrationSchemaContexts(createSchemaContexts(dataSourceMap, ruleConfigurations, props), orchestrationFacade);
<<<<<<< HEAD
        initWithLocalConfiguration(orchestrationFacade);
        initControlPanel(orchestrationFacade);
    }
    
    public OrchestrationShardingSphereDataSource(final Map<String, DataSource> dataSourceMap, final Collection<RuleConfiguration> ruleConfigurations,
                                                 final Properties props, final OrchestrationConfiguration orchestrationConfig,
                                                 final MetricsConfiguration metricsConfiguration) throws SQLException {
        OrchestrationFacade orchestrationFacade =  createOrchestrationFacade(orchestrationConfig);
        schemaContexts = new JDBCOrchestrationSchemaContexts(createSchemaContexts(dataSourceMap, ruleConfigurations, props), orchestrationFacade);
        initWithLocalConfiguration(orchestrationFacade);
        initConfigurations(orchestrationFacade, metricsConfiguration);
        initControlPanel(orchestrationFacade);
=======
        initWithLocalConfiguration();
>>>>>>> 473fe7db
    }
    
    private OrchestrationFacade createOrchestrationFacade(final OrchestrationConfiguration config) {
        OrchestrationFacade result = OrchestrationFacade.getInstance();
        result.init(config, Collections.singletonList(DefaultSchema.LOGIC_NAME));
        result.onlineInstance();
        return result;
    }
    
    private SchemaContexts createSchemaContexts(final OrchestrationFacade orchestrationFacade) throws SQLException {
        ConfigCenter configCenter = orchestrationFacade.getConfigCenter();
        Map<String, DataSourceConfiguration> dataSourceConfigs = configCenter.loadDataSourceConfigurations(DefaultSchema.LOGIC_NAME);
        Collection<RuleConfiguration> ruleConfigurations = configCenter.loadRuleConfigurations(DefaultSchema.LOGIC_NAME);
        Map<String, DataSource> dataSourceMap = DataSourceConverter.getDataSourceMap(dataSourceConfigs);
        SchemaContextsBuilder schemaContextsBuilder = new SchemaContextsBuilder(createDatabaseType(dataSourceMap), 
                Collections.singletonMap(DefaultSchema.LOGIC_NAME, dataSourceMap),
                Collections.singletonMap(DefaultSchema.LOGIC_NAME, ruleConfigurations), 
                new Authentication(), configCenter.loadProperties());
        return schemaContextsBuilder.build();
    }
    
    private SchemaContexts createSchemaContexts(final Map<String, DataSource> dataSourceMap, final Collection<RuleConfiguration> ruleConfigurations,
                                                final Properties props) throws SQLException {
        SchemaContextsBuilder schemaContextsBuilder = new SchemaContextsBuilder(createDatabaseType(dataSourceMap),
                Collections.singletonMap(DefaultSchema.LOGIC_NAME, dataSourceMap),
                Collections.singletonMap(DefaultSchema.LOGIC_NAME, ruleConfigurations),
                new Authentication(), props);
        return schemaContextsBuilder.build();
    }
    
    private DatabaseType createDatabaseType(final Map<String, DataSource> dataSourceMap) throws SQLException {
        DatabaseType result = null;
        for (DataSource each : dataSourceMap.values()) {
            DatabaseType databaseType = createDatabaseType(each);
            Preconditions.checkState(null == result || result == databaseType, String.format("Database type inconsistent with '%s' and '%s'", result, databaseType));
            result = databaseType;
        }
        return result;
    }
    
    private DatabaseType createDatabaseType(final DataSource dataSource) throws SQLException {
        try (Connection connection = dataSource.getConnection()) {
            return DatabaseTypes.getDatabaseTypeByURL(connection.getMetaData().getURL());
        }
    }
    
    private void initWithLocalConfiguration(final OrchestrationFacade orchestrationFacade) {
        Map<String, DataSourceConfiguration> dataSourceConfigs = DataSourceConverter.getDataSourceConfigurationMap(schemaContexts.getDefaultSchemaContext().getSchema().getDataSources());
        Collection<RuleConfiguration> ruleConfigurations = schemaContexts.getDefaultSchemaContext().getSchema().getConfigurations();
        Properties props = schemaContexts.getProps().getProps();
        orchestrationFacade.onlineInstance(
                Collections.singletonMap(DefaultSchema.LOGIC_NAME, dataSourceConfigs), 
                Collections.singletonMap(DefaultSchema.LOGIC_NAME, ruleConfigurations), null, props);
    }
    
<<<<<<< HEAD
    private void initConfigurations(final OrchestrationFacade orchestrationFacade, final MetricsConfiguration metricsConfiguration) {
        if (null != metricsConfiguration) {
            orchestrationFacade.initMetricsConfiguration(metricsConfiguration);
        }
    }
    
    private void initControlPanel(final OrchestrationFacade orchestrationFacade) {
        MetricsConfiguration metricsConfiguration = orchestrationFacade.getConfigCenter().loadMetricsConfiguration();
        Collection<ControlPanelConfiguration> controlPanelConfigs = new LinkedList<>();
        if (null != metricsConfiguration) {
            controlPanelConfigs.add(metricsConfiguration);
        }
        new ControlPanelFacadeEngine().init(controlPanelConfigs);
    }
    
=======
>>>>>>> 473fe7db
    @Override
    public Connection getConnection() {
        return schemaContexts.isCircuitBreak() ? new CircuitBreakerDataSource().getConnection()
                : new ShardingSphereConnection(getDataSourceMap(), schemaContexts, TransactionTypeHolder.get());
    }
    
    @Override
    public Connection getConnection(final String username, final String password) {
        return getConnection();
    }
    
    @Override
    public Logger getParentLogger() {
        return Logger.getLogger(Logger.GLOBAL_LOGGER_NAME);
    }
    
    @Override
    public void close() throws Exception {
        getDataSourceMap().forEach((key, value) -> close(value));
        schemaContexts.close();
    }
    
    private void close(final DataSource dataSource) {
        try {
            Method method = dataSource.getClass().getDeclaredMethod("close");
            method.setAccessible(true);
            method.invoke(dataSource);
        } catch (final ReflectiveOperationException ignored) {
        }
    }
    
    private Map<String, DataSource> getDataSourceMap() {
        return schemaContexts.getSchemaContexts().get(DefaultSchema.LOGIC_NAME).getSchema().getDataSources();
    }
}<|MERGE_RESOLUTION|>--- conflicted
+++ resolved
@@ -61,54 +61,23 @@
     
     private final SchemaContexts schemaContexts;
     
-<<<<<<< HEAD
-    public OrchestrationShardingSphereDataSource(final OrchestrationConfiguration orchestrationConfig,
-                                                 final MetricsConfiguration metricsConfiguration) throws SQLException {
-        OrchestrationFacade orchestrationFacade =  createOrchestrationFacade(orchestrationConfig);
-        schemaContexts = new JDBCOrchestrationSchemaContexts(createSchemaContexts(orchestrationFacade), orchestrationFacade);
-        initConfigurations(orchestrationFacade, metricsConfiguration);
-        initControlPanel(orchestrationFacade);
-    }
-=======
     private final OrchestrationFacade orchestrationFacade = OrchestrationFacade.getInstance();
->>>>>>> 473fe7db
     
     public OrchestrationShardingSphereDataSource(final OrchestrationConfiguration orchestrationConfig) throws SQLException {
-        OrchestrationFacade orchestrationFacade =  createOrchestrationFacade(orchestrationConfig);
+        init(orchestrationConfig);
         schemaContexts = new JDBCOrchestrationSchemaContexts(createSchemaContexts(orchestrationFacade), orchestrationFacade);
-<<<<<<< HEAD
-        initControlPanel(orchestrationFacade);
-=======
->>>>>>> 473fe7db
     }
     
     public OrchestrationShardingSphereDataSource(final Map<String, DataSource> dataSourceMap, final Collection<RuleConfiguration> ruleConfigurations,
                                                  final Properties props, final OrchestrationConfiguration orchestrationConfig) throws SQLException {
-        OrchestrationFacade orchestrationFacade =  createOrchestrationFacade(orchestrationConfig);
+        init(orchestrationConfig);
         schemaContexts = new JDBCOrchestrationSchemaContexts(createSchemaContexts(dataSourceMap, ruleConfigurations, props), orchestrationFacade);
-<<<<<<< HEAD
-        initWithLocalConfiguration(orchestrationFacade);
-        initControlPanel(orchestrationFacade);
+        initWithLocalConfiguration();
     }
     
-    public OrchestrationShardingSphereDataSource(final Map<String, DataSource> dataSourceMap, final Collection<RuleConfiguration> ruleConfigurations,
-                                                 final Properties props, final OrchestrationConfiguration orchestrationConfig,
-                                                 final MetricsConfiguration metricsConfiguration) throws SQLException {
-        OrchestrationFacade orchestrationFacade =  createOrchestrationFacade(orchestrationConfig);
-        schemaContexts = new JDBCOrchestrationSchemaContexts(createSchemaContexts(dataSourceMap, ruleConfigurations, props), orchestrationFacade);
-        initWithLocalConfiguration(orchestrationFacade);
-        initConfigurations(orchestrationFacade, metricsConfiguration);
-        initControlPanel(orchestrationFacade);
-=======
-        initWithLocalConfiguration();
->>>>>>> 473fe7db
-    }
-    
-    private OrchestrationFacade createOrchestrationFacade(final OrchestrationConfiguration config) {
-        OrchestrationFacade result = OrchestrationFacade.getInstance();
-        result.init(config, Collections.singletonList(DefaultSchema.LOGIC_NAME));
-        result.onlineInstance();
-        return result;
+    private void init(final OrchestrationConfiguration config) {
+        orchestrationFacade.init(config, Collections.singletonList(DefaultSchema.LOGIC_NAME));
+        orchestrationFacade.onlineInstance();
     }
     
     private SchemaContexts createSchemaContexts(final OrchestrationFacade orchestrationFacade) throws SQLException {
@@ -148,7 +117,7 @@
         }
     }
     
-    private void initWithLocalConfiguration(final OrchestrationFacade orchestrationFacade) {
+    private void initWithLocalConfiguration() {
         Map<String, DataSourceConfiguration> dataSourceConfigs = DataSourceConverter.getDataSourceConfigurationMap(schemaContexts.getDefaultSchemaContext().getSchema().getDataSources());
         Collection<RuleConfiguration> ruleConfigurations = schemaContexts.getDefaultSchemaContext().getSchema().getConfigurations();
         Properties props = schemaContexts.getProps().getProps();
@@ -157,24 +126,6 @@
                 Collections.singletonMap(DefaultSchema.LOGIC_NAME, ruleConfigurations), null, props);
     }
     
-<<<<<<< HEAD
-    private void initConfigurations(final OrchestrationFacade orchestrationFacade, final MetricsConfiguration metricsConfiguration) {
-        if (null != metricsConfiguration) {
-            orchestrationFacade.initMetricsConfiguration(metricsConfiguration);
-        }
-    }
-    
-    private void initControlPanel(final OrchestrationFacade orchestrationFacade) {
-        MetricsConfiguration metricsConfiguration = orchestrationFacade.getConfigCenter().loadMetricsConfiguration();
-        Collection<ControlPanelConfiguration> controlPanelConfigs = new LinkedList<>();
-        if (null != metricsConfiguration) {
-            controlPanelConfigs.add(metricsConfiguration);
-        }
-        new ControlPanelFacadeEngine().init(controlPanelConfigs);
-    }
-    
-=======
->>>>>>> 473fe7db
     @Override
     public Connection getConnection() {
         return schemaContexts.isCircuitBreak() ? new CircuitBreakerDataSource().getConnection()
@@ -195,6 +146,7 @@
     public void close() throws Exception {
         getDataSourceMap().forEach((key, value) -> close(value));
         schemaContexts.close();
+        orchestrationFacade.close();
     }
     
     private void close(final DataSource dataSource) {
