/*
 * Licensed to the Apache Software Foundation (ASF) under one or more
 * contributor license agreements.  See the NOTICE file distributed with
 * this work for additional information regarding copyright ownership.
 * The ASF licenses this file to You under the Apache License, Version 2.0
 * (the "License"); you may not use this file except in compliance with
 * the License.  You may obtain a copy of the License at
 *
 *     http://www.apache.org/licenses/LICENSE-2.0
 *
 * Unless required by applicable law or agreed to in writing, software
 * distributed under the License is distributed on an "AS IS" BASIS,
 * WITHOUT WARRANTIES OR CONDITIONS OF ANY KIND, either express or implied.
 * See the License for the specific language governing permissions and
 * limitations under the License.
 */

package org.apache.shardingsphere.core.parse.antlr.filler.encrypt.dml;

import com.google.common.base.Optional;
import lombok.Setter;
import org.apache.shardingsphere.core.metadata.table.ShardingTableMetaData;
import org.apache.shardingsphere.core.parse.antlr.filler.api.EncryptRuleAwareFiller;
import org.apache.shardingsphere.core.parse.antlr.filler.api.SQLSegmentFiller;
import org.apache.shardingsphere.core.parse.antlr.filler.api.ShardingTableMetaDataAwareFiller;
import org.apache.shardingsphere.core.parse.antlr.filler.common.dml.PredicateUtils;
import org.apache.shardingsphere.core.parse.antlr.sql.segment.dml.predicate.AndPredicateSegment;
import org.apache.shardingsphere.core.parse.antlr.sql.segment.dml.predicate.OrPredicateSegment;
import org.apache.shardingsphere.core.parse.antlr.sql.segment.dml.predicate.PredicateSegment;
import org.apache.shardingsphere.core.parse.antlr.sql.segment.dml.predicate.value.PredicateCompareRightValue;
import org.apache.shardingsphere.core.parse.antlr.sql.segment.dml.predicate.value.PredicateInRightValue;
import org.apache.shardingsphere.core.parse.antlr.sql.statement.SQLStatement;
import org.apache.shardingsphere.core.parse.antlr.sql.token.EncryptColumnToken;
import org.apache.shardingsphere.core.parse.old.parser.context.condition.AndCondition;
import org.apache.shardingsphere.core.parse.old.parser.context.condition.Column;
import org.apache.shardingsphere.core.parse.old.parser.context.condition.Condition;
import org.apache.shardingsphere.core.rule.EncryptRule;
import org.apache.shardingsphere.core.strategy.encrypt.ShardingEncryptorEngine;

import java.util.Collection;
import java.util.HashSet;

/**
 * Or predicate filler for encrypt.
 *
 * @author duhongjun
 */
@Setter
public final class EncryptOrPredicateFiller implements SQLSegmentFiller<OrPredicateSegment>, EncryptRuleAwareFiller, ShardingTableMetaDataAwareFiller {
    
    private EncryptRule encryptRule;
    
    private ShardingTableMetaData shardingTableMetaData;
    
    @Deprecated // TODO should use encryptRule, to be refactored
    private ShardingEncryptorEngine encryptorEngine;
    
    @Override
    public void fill(final OrPredicateSegment sqlSegment, final SQLStatement sqlStatement) {
        Collection<Integer> stopIndexes = new HashSet<>();
        for (AndPredicateSegment each : sqlSegment.getAndPredicates()) {
            for (PredicateSegment predicate : each.getPredicates()) {
                if (stopIndexes.add(predicate.getStopIndex())) {
                    fill(predicate, sqlStatement);
                }
            }
        }
    }
<<<<<<< HEAD
    
    private void fill(final PredicateSegment predicateSegment, final String tableName, final SQLStatement sqlStatement) {
        Optional<Condition> condition = createCondition(predicateSegment, sqlStatement);
=======

    private void fill(final PredicateSegment predicateSegment, final SQLStatement sqlStatement) {
        Optional<String> tableName = PredicateUtils.findTableName(predicateSegment, sqlStatement, shardingTableMetaData);
        if (!tableName.isPresent() || !isNeedEncrypt(predicateSegment, tableName.get())) {
            return;
        }
        AndCondition andCondition;
        if (sqlStatement.getEncryptConditions().getOrCondition().getAndConditions().isEmpty()) {
            andCondition = new AndCondition();
            sqlStatement.getEncryptConditions().getOrCondition().getAndConditions().add(andCondition);
        } else {
            andCondition = sqlStatement.getEncryptConditions().getOrCondition().getAndConditions().get(0);
        }
        Column column = new Column(predicateSegment.getColumn().getName(), tableName.get());
        Optional<Condition> condition = createCondition(predicateSegment, column);
>>>>>>> 6fad7b9d
        if (condition.isPresent()) {
            AndCondition andCondition;
            if (sqlStatement.getEncryptConditions().getOrCondition().getAndConditions().isEmpty()) {
                andCondition = new AndCondition();
                sqlStatement.getEncryptConditions().getOrCondition().getAndConditions().add(andCondition);
            } else {
                andCondition = sqlStatement.getEncryptConditions().getOrCondition().getAndConditions().get(0);
            }
            andCondition.getConditions().add(condition.get());
            sqlStatement.getSQLTokens().add(new EncryptColumnToken(predicateSegment.getColumn().getStartIndex(), predicateSegment.getStopIndex(), column, true));
        }
    }

    private Optional<Condition> createCondition(final PredicateSegment predicateSegment, final Column column) {
        if (predicateSegment.getRightValue() instanceof PredicateCompareRightValue) {
            PredicateCompareRightValue compareRightValue = (PredicateCompareRightValue) predicateSegment.getRightValue();
            return isOperatorSupportedWithEncrypt(compareRightValue.getOperator()) ? PredicateUtils.createCompareCondition(compareRightValue, column) : Optional.<Condition>absent();
        }
        if (predicateSegment.getRightValue() instanceof PredicateInRightValue) {
            return PredicateUtils.createInCondition((PredicateInRightValue) predicateSegment.getRightValue(), column);
        }
        return Optional.absent();
    }
    
    private boolean isNeedEncrypt(final PredicateSegment predicate, final String tableName) {
        // TODO panjuan: spilt EncryptRule and EncryptorEngine, cannot pass EncryptorEngine to parse module
        encryptorEngine = null == encryptorEngine ? encryptRule.getEncryptorEngine() : encryptorEngine;
        return encryptorEngine.getShardingEncryptor(tableName, predicate.getColumn().getName()).isPresent();
    }
    
    private boolean isOperatorSupportedWithEncrypt(final String operator) {
        return "=".equals(operator) || "<>".equals(operator) || "!=".equals(operator);
    }
}<|MERGE_RESOLUTION|>--- conflicted
+++ resolved
@@ -66,27 +66,14 @@
             }
         }
     }
-<<<<<<< HEAD
-    
-    private void fill(final PredicateSegment predicateSegment, final String tableName, final SQLStatement sqlStatement) {
-        Optional<Condition> condition = createCondition(predicateSegment, sqlStatement);
-=======
 
     private void fill(final PredicateSegment predicateSegment, final SQLStatement sqlStatement) {
         Optional<String> tableName = PredicateUtils.findTableName(predicateSegment, sqlStatement, shardingTableMetaData);
         if (!tableName.isPresent() || !isNeedEncrypt(predicateSegment, tableName.get())) {
             return;
         }
-        AndCondition andCondition;
-        if (sqlStatement.getEncryptConditions().getOrCondition().getAndConditions().isEmpty()) {
-            andCondition = new AndCondition();
-            sqlStatement.getEncryptConditions().getOrCondition().getAndConditions().add(andCondition);
-        } else {
-            andCondition = sqlStatement.getEncryptConditions().getOrCondition().getAndConditions().get(0);
-        }
         Column column = new Column(predicateSegment.getColumn().getName(), tableName.get());
         Optional<Condition> condition = createCondition(predicateSegment, column);
->>>>>>> 6fad7b9d
         if (condition.isPresent()) {
             AndCondition andCondition;
             if (sqlStatement.getEncryptConditions().getOrCondition().getAndConditions().isEmpty()) {
