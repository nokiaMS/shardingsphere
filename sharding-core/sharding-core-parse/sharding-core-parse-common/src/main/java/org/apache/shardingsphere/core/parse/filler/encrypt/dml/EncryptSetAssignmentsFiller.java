--- conflicted
+++ resolved
@@ -17,7 +17,6 @@
 
 package org.apache.shardingsphere.core.parse.filler.encrypt.dml;
 
-import com.google.common.base.Optional;
 import lombok.Setter;
 import org.apache.shardingsphere.core.parse.filler.api.SQLSegmentFiller;
 import org.apache.shardingsphere.core.parse.sql.context.condition.Column;
@@ -25,24 +24,10 @@
 import org.apache.shardingsphere.core.parse.sql.segment.dml.assignment.AssignmentSegment;
 import org.apache.shardingsphere.core.parse.sql.segment.dml.assignment.SetAssignmentsSegment;
 import org.apache.shardingsphere.core.parse.sql.segment.dml.expr.ExpressionSegment;
-<<<<<<< HEAD
-import org.apache.shardingsphere.core.parse.sql.segment.dml.expr.simple.ParameterMarkerExpressionSegment;
 import org.apache.shardingsphere.core.parse.sql.statement.SQLStatement;
 import org.apache.shardingsphere.core.parse.sql.statement.dml.InsertStatement;
 import org.apache.shardingsphere.core.parse.sql.statement.dml.UpdateStatement;
-import org.apache.shardingsphere.core.parse.sql.token.impl.EncryptColumnToken;
-import org.apache.shardingsphere.core.parse.sql.token.impl.InsertSetAddItemsToken;
-import org.apache.shardingsphere.core.parse.sql.token.impl.InsertSetEncryptValueToken;
-import org.apache.shardingsphere.core.rule.EncryptRule;
-import org.apache.shardingsphere.spi.encrypt.ShardingEncryptor;
-=======
-import org.apache.shardingsphere.core.parse.sql.statement.SQLStatement;
-import org.apache.shardingsphere.core.parse.sql.statement.dml.InsertStatement;
-import org.apache.shardingsphere.core.parse.sql.statement.dml.UpdateStatement;
->>>>>>> cb489bd3
 
-import java.util.ArrayList;
-import java.util.Collection;
 import java.util.LinkedList;
 import java.util.List;
 
@@ -70,49 +55,14 @@
         InsertValue insertValue = getInsertValue(sqlSegment, insertStatement);
         insertStatement.getValues().add(insertValue);
         insertStatement.setParametersIndex(insertValue.getParametersCount());
-<<<<<<< HEAD
-        fillWithInsertSetAddItemsToken(insertStatement, sqlSegment);
-=======
->>>>>>> cb489bd3
     }
     
     private InsertValue getInsertValue(final SetAssignmentsSegment sqlSegment, final InsertStatement insertStatement) {
         List<ExpressionSegment> columnValues = new LinkedList<>();
         for (AssignmentSegment each : sqlSegment.getAssignments()) {
             columnValues.add(each.getValue());
-<<<<<<< HEAD
-            fillWithInsertSetEncryptValueToken(insertStatement, each, each.getValue());
-=======
->>>>>>> cb489bd3
         }
         return new InsertValue(columnValues);
-    }
-    
-    private void fillWithInsertSetEncryptValueToken(final InsertStatement insertStatement, final AssignmentSegment segment, final ExpressionSegment columnValue) {
-        Optional<ShardingEncryptor> shardingEncryptor = encryptRule.getEncryptorEngine().getShardingEncryptor(insertStatement.getTables().getSingleTableName(), segment.getColumn().getName());
-        if (shardingEncryptor.isPresent() && !(columnValue instanceof ParameterMarkerExpressionSegment)) {
-            insertStatement.getSQLTokens().add(new InsertSetEncryptValueToken(segment.getValue().getStartIndex(), segment.getValue().getStopIndex(), segment.getColumn().getName()));
-        }
-    }
-    
-    private void fillWithInsertSetAddItemsToken(final InsertStatement insertStatement, final SetAssignmentsSegment sqlSegment) {
-        Collection<String> columnNames = getQueryAssistedColumn(insertStatement);
-        if (columnNames.isEmpty()) {
-            return;
-        }
-        List<AssignmentSegment> assignments = new ArrayList<>(sqlSegment.getAssignments());
-        insertStatement.getSQLTokens().add(new InsertSetAddItemsToken(assignments.get(assignments.size() - 1).getStopIndex() + 1, columnNames));
-    }
-    
-    private Collection<String> getQueryAssistedColumn(final InsertStatement insertStatement) {
-        Collection<String> result = new LinkedList<>();
-        for (String each : insertStatement.getColumnNames()) {
-            Optional<String> assistedColumnName = encryptRule.getEncryptorEngine().getAssistedQueryColumn(insertStatement.getTables().getSingleTableName(), each);
-            if (assistedColumnName.isPresent()) {
-                result.add(assistedColumnName.get());
-            }
-        }
-        return result;
     }
     
     private void fillUpdate(final SetAssignmentsSegment sqlSegment, final UpdateStatement updateStatement) {
@@ -125,11 +75,5 @@
     private void fillEncryptCondition(final AssignmentSegment assignment, final String tableName, final UpdateStatement updateStatement) {
         Column column = new Column(assignment.getColumn().getName(), tableName);
         updateStatement.getAssignments().put(column, assignment.getValue());
-<<<<<<< HEAD
-        if (encryptRule.getEncryptorEngine().getShardingEncryptor(column.getTableName(), column.getName()).isPresent()) {
-            updateStatement.getSQLTokens().add(new EncryptColumnToken(assignment.getColumn().getStartIndex(), assignment.getValue().getStopIndex(), column, false));
-        }
-=======
->>>>>>> cb489bd3
     }
 }