/*
 * Licensed to the Apache Software Foundation (ASF) under one or more
 * contributor license agreements.  See the NOTICE file distributed with
 * this work for additional information regarding copyright ownership.
 * The ASF licenses this file to You under the Apache License, Version 2.0
 * (the "License"); you may not use this file except in compliance with
 * the License.  You may obtain a copy of the License at
 *
 *     http://www.apache.org/licenses/LICENSE-2.0
 *
 * Unless required by applicable law or agreed to in writing, software
 * distributed under the License is distributed on an "AS IS" BASIS,
 * WITHOUT WARRANTIES OR CONDITIONS OF ANY KIND, either express or implied.
 * See the License for the specific language governing permissions and
 * limitations under the License.
 */

package org.apache.shardingsphere.core.parse.filler.encrypt.dml.insert;

<<<<<<< HEAD
import com.google.common.base.Optional;
=======
import lombok.Setter;
import org.apache.shardingsphere.core.parse.filler.api.EncryptRuleAwareFiller;
>>>>>>> cb489bd3
import org.apache.shardingsphere.core.parse.filler.api.SQLSegmentFiller;
import org.apache.shardingsphere.core.parse.sql.context.insertvalue.InsertValue;
import org.apache.shardingsphere.core.parse.sql.segment.dml.InsertValuesSegment;
import org.apache.shardingsphere.core.parse.sql.statement.SQLStatement;
import org.apache.shardingsphere.core.parse.sql.statement.dml.InsertStatement;
<<<<<<< HEAD
import org.apache.shardingsphere.core.parse.sql.token.impl.InsertValuesToken;
=======
import org.apache.shardingsphere.core.rule.EncryptRule;

import java.util.Collection;
>>>>>>> cb489bd3

/**
 * Insert values filler for encrypt.
 *
 * @author zhangliang
 * @author panjuan
 */
@Setter
public final class EncryptInsertValuesFiller implements SQLSegmentFiller<InsertValuesSegment>, EncryptRuleAwareFiller {
    
    private EncryptRule encryptRule;
    
    @Override
    public void fill(final InsertValuesSegment sqlSegment, final SQLStatement sqlStatement) {
        InsertStatement insertStatement = (InsertStatement) sqlStatement;
        InsertValue insertValue = new InsertValue(sqlSegment.getValues());
        insertStatement.getValues().add(insertValue);
        insertStatement.setParametersIndex(insertStatement.getParametersIndex() + insertValue.getParametersCount());
<<<<<<< HEAD
        fillWithInsertValuesToken(sqlSegment, insertStatement);
    }
    
    private void fillWithInsertValuesToken(final InsertValuesSegment sqlSegment, final InsertStatement insertStatement) {
        Optional<InsertValuesToken> insertValuesToken = insertStatement.findSQLToken(InsertValuesToken.class);
        if (insertValuesToken.isPresent()) {
            int startIndex = insertValuesToken.get().getStartIndex() < sqlSegment.getStartIndex() ? insertValuesToken.get().getStartIndex() : sqlSegment.getStartIndex();
            int stopIndex = insertValuesToken.get().getStopIndex() > sqlSegment.getStopIndex() ? insertValuesToken.get().getStopIndex() : sqlSegment.getStopIndex();
            insertStatement.getSQLTokens().remove(insertValuesToken.get());
            insertStatement.getSQLTokens().add(new InsertValuesToken(startIndex, stopIndex));
        } else {
            insertStatement.getSQLTokens().add(new InsertValuesToken(sqlSegment.getStartIndex(), sqlSegment.getStopIndex()));
=======
        reviseInsertStatement(insertStatement, sqlSegment);
    }
    
    private void reviseInsertStatement(final InsertStatement insertStatement, final InsertValuesSegment sqlSegment) {
        reviseInsertColumnNames(insertStatement);
        setNeededToAppendAssistedColumns(insertStatement);
        
    }
    
    private void reviseInsertColumnNames(final InsertStatement insertStatement) {
        insertStatement.getColumnNames().removeAll(encryptRule.getEncryptorEngine().getAssistedQueryColumns(insertStatement.getTables().getSingleTableName()));
    }
    
    private void setNeededToAppendAssistedColumns(final InsertStatement insertStatement) {
        Collection<String> assistedQueryColumns = encryptRule.getEncryptorEngine().getAssistedQueryColumns(insertStatement.getTables().getSingleTableName());
        if (!assistedQueryColumns.isEmpty()) {
            insertStatement.setNeededToAppendAssistedColumns(true);
>>>>>>> cb489bd3
        }
    }
}<|MERGE_RESOLUTION|>--- conflicted
+++ resolved
@@ -17,24 +17,16 @@
 
 package org.apache.shardingsphere.core.parse.filler.encrypt.dml.insert;
 
-<<<<<<< HEAD
-import com.google.common.base.Optional;
-=======
 import lombok.Setter;
 import org.apache.shardingsphere.core.parse.filler.api.EncryptRuleAwareFiller;
->>>>>>> cb489bd3
 import org.apache.shardingsphere.core.parse.filler.api.SQLSegmentFiller;
 import org.apache.shardingsphere.core.parse.sql.context.insertvalue.InsertValue;
 import org.apache.shardingsphere.core.parse.sql.segment.dml.InsertValuesSegment;
 import org.apache.shardingsphere.core.parse.sql.statement.SQLStatement;
 import org.apache.shardingsphere.core.parse.sql.statement.dml.InsertStatement;
-<<<<<<< HEAD
-import org.apache.shardingsphere.core.parse.sql.token.impl.InsertValuesToken;
-=======
 import org.apache.shardingsphere.core.rule.EncryptRule;
 
 import java.util.Collection;
->>>>>>> cb489bd3
 
 /**
  * Insert values filler for encrypt.
@@ -53,20 +45,6 @@
         InsertValue insertValue = new InsertValue(sqlSegment.getValues());
         insertStatement.getValues().add(insertValue);
         insertStatement.setParametersIndex(insertStatement.getParametersIndex() + insertValue.getParametersCount());
-<<<<<<< HEAD
-        fillWithInsertValuesToken(sqlSegment, insertStatement);
-    }
-    
-    private void fillWithInsertValuesToken(final InsertValuesSegment sqlSegment, final InsertStatement insertStatement) {
-        Optional<InsertValuesToken> insertValuesToken = insertStatement.findSQLToken(InsertValuesToken.class);
-        if (insertValuesToken.isPresent()) {
-            int startIndex = insertValuesToken.get().getStartIndex() < sqlSegment.getStartIndex() ? insertValuesToken.get().getStartIndex() : sqlSegment.getStartIndex();
-            int stopIndex = insertValuesToken.get().getStopIndex() > sqlSegment.getStopIndex() ? insertValuesToken.get().getStopIndex() : sqlSegment.getStopIndex();
-            insertStatement.getSQLTokens().remove(insertValuesToken.get());
-            insertStatement.getSQLTokens().add(new InsertValuesToken(startIndex, stopIndex));
-        } else {
-            insertStatement.getSQLTokens().add(new InsertValuesToken(sqlSegment.getStartIndex(), sqlSegment.getStopIndex()));
-=======
         reviseInsertStatement(insertStatement, sqlSegment);
     }
     
@@ -84,7 +62,6 @@
         Collection<String> assistedQueryColumns = encryptRule.getEncryptorEngine().getAssistedQueryColumns(insertStatement.getTables().getSingleTableName());
         if (!assistedQueryColumns.isEmpty()) {
             insertStatement.setNeededToAppendAssistedColumns(true);
->>>>>>> cb489bd3
         }
     }
 }