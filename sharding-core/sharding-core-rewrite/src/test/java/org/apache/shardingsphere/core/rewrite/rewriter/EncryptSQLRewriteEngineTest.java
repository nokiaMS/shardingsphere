/*
 * Licensed to the Apache Software Foundation (ASF) under one or more
 * contributor license agreements.  See the NOTICE file distributed with
 * this work for additional information regarding copyright ownership.
 * The ASF licenses this file to You under the Apache License, Version 2.0
 * (the "License"); you may not use this file except in compliance with
 * the License.  You may obtain a copy of the License at
 *
 *     http://www.apache.org/licenses/LICENSE-2.0
 *
 * Unless required by applicable law or agreed to in writing, software
 * distributed under the License is distributed on an "AS IS" BASIS,
 * WITHOUT WARRANTIES OR CONDITIONS OF ANY KIND, either express or implied.
 * See the License for the specific language governing permissions and
 * limitations under the License.
 */

package org.apache.shardingsphere.core.rewrite.rewriter;

import org.apache.shardingsphere.api.config.encrypt.EncryptColumnRuleConfiguration;
import org.apache.shardingsphere.api.config.encrypt.EncryptRuleConfiguration;
import org.apache.shardingsphere.api.config.encrypt.EncryptTableRuleConfiguration;
import org.apache.shardingsphere.api.config.encrypt.EncryptorRuleConfiguration;
import org.apache.shardingsphere.core.database.DatabaseTypes;
import org.apache.shardingsphere.core.metadata.table.ShardingTableMetaData;
import org.apache.shardingsphere.core.optimize.api.statement.OptimizedStatement;
import org.apache.shardingsphere.core.optimize.encrypt.EncryptOptimizeEngineFactory;
import org.apache.shardingsphere.core.parse.entry.EncryptSQLParseEntry;
import org.apache.shardingsphere.core.parse.sql.statement.SQLStatement;
import org.apache.shardingsphere.core.rewrite.SQLRewriteEngine;
import org.apache.shardingsphere.core.route.SQLUnit;
import org.apache.shardingsphere.core.rule.EncryptRule;
import org.junit.Before;
import org.junit.Test;

import java.util.Arrays;
import java.util.Collections;
import java.util.List;
import java.util.Properties;

import static org.hamcrest.CoreMatchers.is;
import static org.junit.Assert.assertThat;
import static org.mockito.Mockito.mock;

public final class EncryptSQLRewriteEngineTest {
    
    private EncryptRule encryptRule;
    
    private List<Object> parameters;
    
    private EncryptSQLParseEntry encryptSQLParseEntry;
    
    @Before
    public void setUp() {
        encryptRule = new EncryptRule(createEncryptRuleConfiguration());
        parameters = Arrays.<Object>asList(1, 2);
        encryptSQLParseEntry = new EncryptSQLParseEntry(DatabaseTypes.getActualDatabaseType("MySQL"));
    }
    
    private EncryptRuleConfiguration createEncryptRuleConfiguration() {
        EncryptorRuleConfiguration encryptorConfig = new EncryptorRuleConfiguration("test", new Properties());
        EncryptorRuleConfiguration encryptorQueryConfig = new EncryptorRuleConfiguration("assistedTest", new Properties());
        EncryptRuleConfiguration result = new EncryptRuleConfiguration();
        result.getEncryptors().put("test", encryptorConfig);
        result.getEncryptors().put("assistedTest", encryptorQueryConfig);
        result.getTables().put("t_encrypt", createEncryptTableConfig1());
        result.getTables().put("t_query_encrypt", createEncryptTableConfig2());
        return result;
    }
    
<<<<<<< HEAD
    private EncryptTableRuleConfiguration createEncryptTableConfig1() {
        EncryptColumnRuleConfiguration columnConfig1 = new EncryptColumnRuleConfiguration("", "col1", "", "test");
        EncryptColumnRuleConfiguration columnConfig2 = new EncryptColumnRuleConfiguration("", "col2", "", "test");
        Map<String, EncryptColumnRuleConfiguration> columns1 = new LinkedHashMap<>();
        columns1.put("col1", columnConfig1);
        columns1.put("col2", columnConfig2);
        return new EncryptTableRuleConfiguration(columns1);
    }
    
    private EncryptTableRuleConfiguration createEncryptTableConfig2() {
        EncryptColumnRuleConfiguration columnConfig1 = new EncryptColumnRuleConfiguration("", "col1", "query1", "assistedTest");
        EncryptColumnRuleConfiguration columnConfig2 = new EncryptColumnRuleConfiguration("", "col2", "query2", "assistedTest");
        Map<String, EncryptColumnRuleConfiguration> columns2 = new LinkedHashMap<>();
        columns2.put("col1", columnConfig1);
        columns2.put("col2", columnConfig2);
        return new EncryptTableRuleConfiguration(columns2);
    }
    
    private ShardingTableMetaData createShardingTableMetaData() {
        ColumnMetaData columnMetaData1 = new ColumnMetaData("col1", "VARCHAR(10)", false);
        ColumnMetaData columnMetaData2 = new ColumnMetaData("col2", "VARCHAR(10)", false);
        ColumnMetaData queryColumnMetaData1 = new ColumnMetaData("query1", "VARCHAR(10)", false);
        ColumnMetaData queryColumnMetaData2 = new ColumnMetaData("query2", "VARCHAR(10)", false);
        TableMetaData encryptTableMetaData = new TableMetaData(Arrays.asList(columnMetaData1, columnMetaData2), Collections.<String>emptySet());
        TableMetaData queryTableMetaData = new TableMetaData(Arrays.asList(columnMetaData1, columnMetaData2, queryColumnMetaData1, queryColumnMetaData2), Collections.<String>emptySet());
        Map<String, TableMetaData> tables = new LinkedHashMap<>();
        tables.put("t_encrypt", encryptTableMetaData);
        tables.put("t_query_encrypt", queryTableMetaData);
        return new ShardingTableMetaData(tables);
    }
    
=======
>>>>>>> 006713c0
    @Test
    public void assertSelectWithoutPlaceholderWithEncrypt() {
        String sql = "SELECT * FROM t_encrypt WHERE col1 = 1 or col2 = 2";
        SQLUnit actual = getSQLUnit(sql, Collections.emptyList());
        assertThat(actual.getSql(), is("SELECT * FROM t_encrypt WHERE col1 = 'encryptValue' or col2 = 'encryptValue'"));
        assertThat(actual.getParameters().size(), is(0));
    }
    
    @Test
    public void assertSelectWithPlaceholderWithQueryEncrypt() {
        String sql = "SELECT * FROM t_query_encrypt WHERE col1 = ? or col2 = ?";
        SQLUnit actual = getSQLUnit(sql, parameters);
        assertThat(actual.getSql(), is("SELECT * FROM t_query_encrypt WHERE query1 = ? or query2 = ?"));
        assertThat(actual.getParameters().size(), is(2));
        assertThat(actual.getParameters().get(0), is((Object) "assistedEncryptValue"));
        assertThat(actual.getParameters().get(1), is((Object) "assistedEncryptValue"));
    }
    
    @Test
    public void assertDeleteWithPlaceholderWithEncrypt() {
        String sql = "DELETE FROM t_encrypt WHERE col1 = ? and col2 = ?";
        SQLUnit actual = getSQLUnit(sql, parameters);
        assertThat(actual.getSql(), is("DELETE FROM t_encrypt WHERE col1 = ? and col2 = ?"));
        assertThat(actual.getParameters().size(), is(2));
        assertThat(actual.getParameters().get(0), is((Object) "encryptValue"));
        assertThat(actual.getParameters().get(1), is((Object) "encryptValue"));
        
    }
    
    @Test
    public void assertDeleteWithoutPlaceholderWithQueryEncrypt() {
        String sql = "DELETE FROM t_query_encrypt WHERE col1 = 1 and col2 = 2";
        SQLUnit actual = getSQLUnit(sql, Collections.emptyList());
        assertThat(actual.getSql(), is("DELETE FROM t_query_encrypt WHERE query1 = 'assistedEncryptValue' and query2 = 'assistedEncryptValue'"));
        assertThat(actual.getParameters().size(), is(0));
    }
    
    @Test
    public void assertUpdateWithoutPlaceholderWithEncrypt() {
        String sql = "UPDATE t_encrypt set col1 = 3 where col2 = 2";
        SQLUnit actual = getSQLUnit(sql, Collections.emptyList());
        assertThat(actual.getSql(), is("UPDATE t_encrypt set col1 = 'encryptValue' where col2 = 'encryptValue'"));
        assertThat(actual.getParameters().size(), is(0));
    }
    
    @Test
    public void assertUpdateWithPlaceholderWithQueryEncrypt() {
        String sql = "UPDATE t_query_encrypt set col1 = ? where col2 = ?";
        SQLUnit actual = getSQLUnit(sql, parameters);
        assertThat(actual.getSql(), is("UPDATE t_query_encrypt set col1 = ?, query1 = ? where query2 = ?"));
        assertThat(actual.getParameters().size(), is(3));
        assertThat(actual.getParameters().get(0), is((Object) "encryptValue"));
        assertThat(actual.getParameters().get(1), is((Object) "assistedEncryptValue"));
        assertThat(actual.getParameters().get(2), is((Object) "assistedEncryptValue"));
    }
    
    @Test
    public void assertInsertWithValuesWithPlaceholderWithEncrypt() {
        String sql = "INSERT INTO t_encrypt(col1, col2) VALUES (?, ?), (3, 4)";
        SQLUnit actual = getSQLUnit(sql, parameters);
        assertThat(actual.getSql(), is("INSERT INTO t_encrypt(col1, col2) VALUES (?, ?), ('encryptValue', 'encryptValue')"));
        assertThat(actual.getParameters().size(), is(2));
        assertThat(actual.getParameters().get(0), is((Object) "encryptValue"));
        assertThat(actual.getParameters().get(1), is((Object) "encryptValue"));
    }
    
    @Test
    public void assertInsertWithValuesWithoutPlaceholderWithQueryEncrypt() {
        String sql = "INSERT INTO t_query_encrypt(col1, col2) VALUES (1, 2), (3, 4)";
        SQLUnit actual = getSQLUnit(sql, Collections.emptyList());
        assertThat(actual.getSql(), is("INSERT INTO t_query_encrypt(col1, col2, query1, query2) " 
                + "VALUES ('encryptValue', 'encryptValue', 'assistedEncryptValue', 'assistedEncryptValue'), ('encryptValue', 'encryptValue', 'assistedEncryptValue', 'assistedEncryptValue')"));
        assertThat(actual.getParameters().size(), is(0));
    }
    
    @Test
    public void assertInsertWithSetWithoutPlaceholderWithEncrypt() {
        String sql = "INSERT INTO t_encrypt SET col1 = 1, col2 = 2";
        SQLUnit actual = getSQLUnit(sql, Collections.emptyList());
        assertThat(actual.getSql(), is("INSERT INTO t_encrypt SET col1 = 'encryptValue', col2 = 'encryptValue'"));
        assertThat(actual.getParameters().size(), is(0));
    }
    
    @Test
    public void assertInsertWithSetWithPlaceholderWithQueryEncrypt() {
        String sql = "INSERT INTO t_query_encrypt SET col1 = ?, col2 = ?";
        SQLUnit actual = getSQLUnit(sql, parameters);
        assertThat(actual.getSql(), is("INSERT INTO t_query_encrypt SET col1 = ?, col2 = ?, query1 = ?, query2 = ?"));
        assertThat(actual.getParameters().size(), is(4));
        assertThat(actual.getParameters().get(0), is((Object) "encryptValue"));
        assertThat(actual.getParameters().get(1), is((Object) "encryptValue"));
        assertThat(actual.getParameters().get(2), is((Object) "assistedEncryptValue"));
        assertThat(actual.getParameters().get(3), is((Object) "assistedEncryptValue"));
    }
    
    private SQLUnit getSQLUnit(final String sql, final List<Object> parameters) {
        // TODO panjuan: should mock sqlStatement, do not call parse module on rewrite test case
        SQLStatement sqlStatement = encryptSQLParseEntry.parse(sql, false);
        OptimizedStatement optimizedStatement = EncryptOptimizeEngineFactory.newInstance(encryptRule, mock(ShardingTableMetaData.class), sqlStatement, parameters).optimize();
        SQLRewriteEngine sqlRewriteEngine = new SQLRewriteEngine(encryptRule, optimizedStatement, parameters);
        return sqlRewriteEngine.generateSQL();
    }
}<|MERGE_RESOLUTION|>--- conflicted
+++ resolved
@@ -35,7 +35,9 @@
 
 import java.util.Arrays;
 import java.util.Collections;
+import java.util.LinkedHashMap;
 import java.util.List;
+import java.util.Map;
 import java.util.Properties;
 
 import static org.hamcrest.CoreMatchers.is;
@@ -68,7 +70,6 @@
         return result;
     }
     
-<<<<<<< HEAD
     private EncryptTableRuleConfiguration createEncryptTableConfig1() {
         EncryptColumnRuleConfiguration columnConfig1 = new EncryptColumnRuleConfiguration("", "col1", "", "test");
         EncryptColumnRuleConfiguration columnConfig2 = new EncryptColumnRuleConfiguration("", "col2", "", "test");
@@ -86,22 +87,7 @@
         columns2.put("col2", columnConfig2);
         return new EncryptTableRuleConfiguration(columns2);
     }
-    
-    private ShardingTableMetaData createShardingTableMetaData() {
-        ColumnMetaData columnMetaData1 = new ColumnMetaData("col1", "VARCHAR(10)", false);
-        ColumnMetaData columnMetaData2 = new ColumnMetaData("col2", "VARCHAR(10)", false);
-        ColumnMetaData queryColumnMetaData1 = new ColumnMetaData("query1", "VARCHAR(10)", false);
-        ColumnMetaData queryColumnMetaData2 = new ColumnMetaData("query2", "VARCHAR(10)", false);
-        TableMetaData encryptTableMetaData = new TableMetaData(Arrays.asList(columnMetaData1, columnMetaData2), Collections.<String>emptySet());
-        TableMetaData queryTableMetaData = new TableMetaData(Arrays.asList(columnMetaData1, columnMetaData2, queryColumnMetaData1, queryColumnMetaData2), Collections.<String>emptySet());
-        Map<String, TableMetaData> tables = new LinkedHashMap<>();
-        tables.put("t_encrypt", encryptTableMetaData);
-        tables.put("t_query_encrypt", queryTableMetaData);
-        return new ShardingTableMetaData(tables);
-    }
-    
-=======
->>>>>>> 006713c0
+
     @Test
     public void assertSelectWithoutPlaceholderWithEncrypt() {
         String sql = "SELECT * FROM t_encrypt WHERE col1 = 1 or col2 = 2";
