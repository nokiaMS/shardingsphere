--- conflicted
+++ resolved
@@ -37,40 +37,31 @@
             <groupId>com.zaxxer</groupId>
             <artifactId>HikariCP-java7</artifactId>
         </dependency>
-<<<<<<< HEAD
-=======
         <dependency>
-            <groupId>ch.qos.logback</groupId>
-            <artifactId>logback-classic</artifactId>
+            <groupId>org.antlr</groupId>
+	        <artifactId>antlr4</artifactId>
         </dependency>
-        
-        <dependency>
-			<groupId>org.antlr</groupId>
-			<artifactId>antlr4</artifactId>
-		</dependency>
->>>>>>> d8c8b7b4
     </dependencies>
-    
     <build>
-		<plugins>
-			<plugin>
-				<groupId>org.antlr</groupId>
+        <plugins>
+	        <plugin>
+		    	<groupId>org.antlr</groupId>
 				<artifactId>antlr4-maven-plugin</artifactId>
 				<version>4.7.1</version> <!-- use older version to process XPathLexer.g4, avoiding cyclic build dependency -->
 				<executions>
-					<execution>
-						<id>antlr</id>
-						<configuration>
-							<libDirectory>src/main/antlr4/imports/</libDirectory>
-							<listener>false</listener>
-							<visitor>false</visitor>
-						</configuration>
-						<goals>
-							<goal>antlr4</goal>
-						</goals>
-					</execution>
-				</executions>
-			</plugin>
-		</plugins>
-	</build>
+		    		<execution>
+		        		<id>antlr</id>
+		        		<configuration>
+		            		<libDirectory>src/main/antlr4/imports/</libDirectory>
+		            		<listener>false</listener>
+		            		<visitor>false</visitor>
+		                </configuration>
+		                <goals>
+		            		<goal>antlr4</goal>
+		                </goals>
+		             </execution>
+		        </executions>
+	         </plugin>
+        </plugins>
+    </build>
 </project>