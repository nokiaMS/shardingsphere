/*
 * Licensed to the Apache Software Foundation (ASF) under one or more
 * contributor license agreements.  See the NOTICE file distributed with
 * this work for additional information regarding copyright ownership.
 * The ASF licenses this file to You under the Apache License, Version 2.0
 * (the "License"); you may not use this file except in compliance with
 * the License.  You may obtain a copy of the License at
 *
 *     http://www.apache.org/licenses/LICENSE-2.0
 *
 * Unless required by applicable law or agreed to in writing, software
 * distributed under the License is distributed on an "AS IS" BASIS,
 * WITHOUT WARRANTIES OR CONDITIONS OF ANY KIND, either express or implied.
 * See the License for the specific language governing permissions and
 * limitations under the License.
 */

package org.apache.shardingsphere.core.execute.sql.execute.result;

import com.google.common.collect.HashMultimap;
import com.google.common.collect.Multimap;
import org.apache.shardingsphere.core.exception.ShardingException;
import org.apache.shardingsphere.core.optimize.sharding.segment.select.item.AggregationDistinctSelectItem;
import org.apache.shardingsphere.core.optimize.sharding.segment.select.item.AggregationSelectItem;
import org.apache.shardingsphere.core.parse.core.constant.AggregationType;
import org.junit.Before;
import org.junit.Test;

import java.sql.SQLException;
import java.util.Collection;
import java.util.LinkedList;

import static org.hamcrest.CoreMatchers.is;
import static org.junit.Assert.assertThat;
import static org.junit.Assert.assertTrue;
import static org.mockito.Mockito.mock;
import static org.mockito.Mockito.when;

<<<<<<< HEAD
public class AggregationDistinctQueryMetaDataTest {
=======
public final class AggregationDistinctQueryMetaDataTest {
>>>>>>> 62023596
    
    private AggregationDistinctQueryMetaData distinctQueryMetaData;
    
    @Before
    public void setUp() throws SQLException {
        Collection<AggregationDistinctSelectItem> aggregationDistinctSelectItems = new LinkedList<>();
        AggregationDistinctSelectItem distinctCountSelectItem = new AggregationDistinctSelectItem(0, 0, AggregationType.COUNT, "(DISTINCT order_id)", "c", "order_id");
        AggregationDistinctSelectItem distinctAvgSelectItem = new AggregationDistinctSelectItem(0, 0, AggregationType.AVG, "(DISTINCT order_id)", "a", "order_id");
        distinctAvgSelectItem.getDerivedAggregationItems().add(new AggregationSelectItem(AggregationType.COUNT, "(DISTINCT order_id)", "AVG_DERIVED_COUNT_0"));
        distinctAvgSelectItem.getDerivedAggregationItems().add(new AggregationSelectItem(AggregationType.SUM, "(DISTINCT order_id)", "AVG_DERIVED_SUM_0"));
        aggregationDistinctSelectItems.add(distinctCountSelectItem);
        aggregationDistinctSelectItems.add(distinctAvgSelectItem);
        Multimap<String, Integer> columnLabelAndIndexMap = HashMultimap.create();
        columnLabelAndIndexMap.put("c", 1);
        columnLabelAndIndexMap.put("a", 2);
        columnLabelAndIndexMap.put("AVG_DERIVED_COUNT_0", 3);
        columnLabelAndIndexMap.put("AVG_DERIVED_SUM_0", 4);
        distinctQueryMetaData = new AggregationDistinctQueryMetaData(aggregationDistinctSelectItems, getQueryResultMetaData());
    }
    
<<<<<<< HEAD
    private QueryResultMetaData getQueryResultMetaData() {
=======
    private QueryResultMetaData getQueryResultMetaData() throws SQLException {
>>>>>>> 62023596
        QueryResultMetaData result = mock(QueryResultMetaData.class);
        when(result.getColumnCount()).thenReturn(4);
        when(result.getColumnLabel(1)).thenReturn("c");
        when(result.getColumnLabel(2)).thenReturn("a");
        when(result.getColumnLabel(3)).thenReturn("AVG_DERIVED_COUNT_0");
        when(result.getColumnLabel(4)).thenReturn("AVG_DERIVED_SUM_0");
        when(result.getColumnIndex("c")).thenReturn(1);
        when(result.getColumnIndex("a")).thenReturn(2);
        when(result.getColumnIndex("AVG_DERIVED_COUNT_0")).thenReturn(3);
        when(result.getColumnIndex("AVG_DERIVED_SUM_0")).thenReturn(4);
        return result;
    }
    
    @Test
    public void assertIsAggregationDistinctColumnIndex() {
        assertTrue(distinctQueryMetaData.isAggregationDistinctColumnIndex(1));
    }
    
    @Test
    public void assertIsAggregationDistinctColumnLabel() {
        assertTrue(distinctQueryMetaData.isAggregationDistinctColumnLabel("c"));
    }
    
    @Test
    public void assertGetAggregationType() {
        AggregationType actual = distinctQueryMetaData.getAggregationType(2);
        assertThat(actual, is(AggregationType.AVG));
    }
    
    @Test
    public void assertIsDerivedCountColumnIndex() {
        assertTrue(distinctQueryMetaData.isDerivedCountColumnIndex(3));
    }
    
    @Test
    public void assertIsDerivedSumColumnIndex() {
        assertTrue(distinctQueryMetaData.isDerivedSumColumnIndex(4));
    }
    
    @Test
    public void assertGetAggregationDistinctColumnIndexByColumnLabel() {
        int actual = distinctQueryMetaData.getAggregationDistinctColumnIndex("a");
        assertThat(actual, is(2));
    }
    
    @Test(expected = ShardingException.class)
    public void assertGetAggregationDistinctColumnIndexByColumnLabelWithException() {
        int actual = distinctQueryMetaData.getAggregationDistinctColumnIndex("f");
        assertThat(actual, is(2));
    }
    
    @Test
    public void assertGetAggregationDistinctColumnIndexBySumIndex() {
        int actual = distinctQueryMetaData.getAggregationDistinctColumnIndex(4);
        assertThat(actual, is(2));
    }
    
    @Test(expected = ShardingException.class)
    public void assertGetAggregationDistinctColumnIndexBySumIndexWithException() {
        int actual = distinctQueryMetaData.getAggregationDistinctColumnIndex(0);
        assertThat(actual, is(2));
    }
    
    @Test
    public void assertGetAggregationDistinctColumnLabel() {
        String actual = distinctQueryMetaData.getAggregationDistinctColumnLabel(1);
        assertThat(actual, is("c"));
    }
}<|MERGE_RESOLUTION|>--- conflicted
+++ resolved
@@ -36,11 +36,7 @@
 import static org.mockito.Mockito.mock;
 import static org.mockito.Mockito.when;
 
-<<<<<<< HEAD
-public class AggregationDistinctQueryMetaDataTest {
-=======
 public final class AggregationDistinctQueryMetaDataTest {
->>>>>>> 62023596
     
     private AggregationDistinctQueryMetaData distinctQueryMetaData;
     
@@ -61,11 +57,7 @@
         distinctQueryMetaData = new AggregationDistinctQueryMetaData(aggregationDistinctSelectItems, getQueryResultMetaData());
     }
     
-<<<<<<< HEAD
-    private QueryResultMetaData getQueryResultMetaData() {
-=======
     private QueryResultMetaData getQueryResultMetaData() throws SQLException {
->>>>>>> 62023596
         QueryResultMetaData result = mock(QueryResultMetaData.class);
         when(result.getColumnCount()).thenReturn(4);
         when(result.getColumnLabel(1)).thenReturn("c");
