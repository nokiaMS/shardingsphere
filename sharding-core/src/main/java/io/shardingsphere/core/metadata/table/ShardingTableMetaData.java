/*
 * Copyright 2016-2018 shardingsphere.io.
 * <p>
 * Licensed under the Apache License, Version 2.0 (the "License");
 * you may not use this file except in compliance with the License.
 * You may obtain a copy of the License at
 *
 *     http://www.apache.org/licenses/LICENSE-2.0
 *
 * Unless required by applicable law or agreed to in writing, software
 * distributed under the License is distributed on an "AS IS" BASIS,
 * WITHOUT WARRANTIES OR CONDITIONS OF ANY KIND, either express or implied.
 * See the License for the specific language governing permissions and
 * limitations under the License.
 * </p>
 */

package io.shardingsphere.core.metadata.table;

import com.google.common.base.Optional;
import com.google.common.util.concurrent.ListeningExecutorService;
import io.shardingsphere.core.exception.ShardingException;
import io.shardingsphere.core.metadata.table.executor.TableLoader;
import io.shardingsphere.core.metadata.table.executor.TableMetaDataExecutorAdapter;
import io.shardingsphere.core.metadata.table.executor.TableMetaDataLoader;
import io.shardingsphere.core.rule.ShardingRule;
import io.shardingsphere.core.rule.TableRule;

import java.sql.SQLException;
import java.util.Collection;
import java.util.Map;
import java.util.concurrent.ConcurrentHashMap;

/**
 * Sharding table meta data.
 *
 * @author panjuan
 * @author zhaojun
 * @author zhangliang
 */
public class ShardingTableMetaData {
    
    private final TableLoader tableLoader;
    
    private final TableMetaDataLoader tableMetaDataLoader;
    
    private final Map<String, TableMetaData> tableMetaDataMap = new ConcurrentHashMap<>();
    
    public ShardingTableMetaData(final ListeningExecutorService executorService, final TableMetaDataExecutorAdapter executorAdapter) {
        tableLoader = new TableLoader(executorAdapter);
        tableMetaDataLoader = new TableMetaDataLoader(executorService, executorAdapter);
    }
    
    /**
     * Initialize sharding meta data.
     *
     * @param shardingRule sharding rule
     */
    public void init(final ShardingRule shardingRule) {
        try {
            initLogicTables(shardingRule);
            initDefaultTables(shardingRule);
        } catch (final SQLException ex) {
            throw new ShardingException(ex);
        }
    }
    
    private void initLogicTables(final ShardingRule shardingRule) {
        for (TableRule each : shardingRule.getTableRules()) {
            tableMetaDataMap.put(each.getLogicTable(), tableMetaDataLoader.loadTableMetaData(each.getLogicTable(), shardingRule));
        }
    }
    
    private void initDefaultTables(final ShardingRule shardingRule) throws SQLException {
        Optional<String> actualDefaultDataSourceName = shardingRule.findActualDefaultDataSourceName();
        if (actualDefaultDataSourceName.isPresent()) {
            for (String each : tableLoader.getAllTableNames(actualDefaultDataSourceName.get())) {
                tableMetaDataMap.put(each, tableMetaDataLoader.loadTableMetaData(each, shardingRule));
            }
        }
    }
    
    /**
     * Add table meta data.
     * 
     * @param logicTableName logic table name
     * @param tableMetaData table meta data
     */
<<<<<<< HEAD
    public void refresh(final String logicTableName, final ShardingRule shardingRule, final Map<String, Connection> connectionMap) {
        tableMetaDataMap.put(logicTableName, loadTableMetaData(shardingRule.getTableRuleByLogicTableName(logicTableName), shardingRule.getShardingDataSourceNames(), connectionMap));
    }
    
    private TableMetaData loadTableMetaData(final TableRule tableRule, final ShardingDataSourceNames shardingDataSourceNames, final Map<String, Connection> connectionMap) {
        List<TableMetaData> actualTableMetaDataList = loadActualTableMetaDataList(tableRule.getActualDataNodes(), shardingDataSourceNames, connectionMap);
        checkUniformed(tableRule.getLogicTable(), actualTableMetaDataList);
        return actualTableMetaDataList.iterator().next();
    }
    
    protected abstract TableMetaData loadTableMetaData(DataNode dataNode, Map<String, Connection> connectionMap) throws SQLException;
    
    private List<TableMetaData> loadActualTableMetaDataList(final List<DataNode> actualDataNodes, final ShardingDataSourceNames shardingDataSourceNames, final Map<String, Connection> connectionMap) {
        List<ListenableFuture<TableMetaData>> result = new LinkedList<>();
        for (final DataNode each : actualDataNodes) {
            result.add(executorService.submit(new Callable<TableMetaData>() {
                
                @Override
                public TableMetaData call() throws SQLException {
                    return loadTableMetaData(new DataNode(shardingDataSourceNames.getRawMasterDataSourceName(each.getDataSourceName()), each.getTableName()), connectionMap);
                }
            }));
        }
        try {
            return Futures.allAsList(result).get();
        } catch (final InterruptedException | ExecutionException ex) {
            throw new ShardingException(ex);
        }
    }
    
    private void checkUniformed(final String logicTableName, final List<TableMetaData> actualTableMetaDataList) {
        final TableMetaData sample = actualTableMetaDataList.iterator().next();
        for (TableMetaData each : actualTableMetaDataList) {
            if (!sample.equals(each)) {
                throw new ShardingException("Cannot get uniformed table structure for `%s`. The different meta data of actual tables are as follows:\n%s\n%s.", logicTableName, sample, each);
            }
        }
    }
    
    protected boolean isTableExist(final Connection connection, final String actualTableName) throws SQLException {
        try (ResultSet resultSet = connection.getMetaData().getTables(null, null, actualTableName, null)) {
            return resultSet.next();
        }
    }
    
    protected List<ColumnMetaData> getColumnMetaDataList(final Connection connection, final String actualTableName) throws SQLException {
        List<ColumnMetaData> result = new LinkedList<>();
        Collection<String> primaryKeys = getPrimaryKeys(connection, actualTableName);
        try (ResultSet resultSet = connection.getMetaData().getColumns(null, null, actualTableName, null)) {
            while (resultSet.next()) {
                String columnName = resultSet.getString("COLUMN_NAME");
                String columnType = resultSet.getString("TYPE_NAME");
                result.add(new ColumnMetaData(columnName, columnType, primaryKeys.contains(columnName)));
            }
        }
        return result;
    }
    
    private Collection<String> getPrimaryKeys(final Connection connection, final String actualTableName) throws SQLException {
        Collection<String> result = new HashSet<>();
        try (ResultSet resultSet = connection.getMetaData().getPrimaryKeys(null, null, actualTableName)) {
            while (resultSet.next()) {
                result.add(resultSet.getString("COLUMN_NAME"));
            }
        }
        return result;
=======
    public void put(final String logicTableName, final TableMetaData tableMetaData) {
        tableMetaDataMap.put(logicTableName, tableMetaData);
>>>>>>> c778526a
    }
    
    /**
     * Judge contains table from table meta data or not.
     *
     * @param tableName table name
     * @return contains table from table meta data or not
     */
    public boolean containsTable(final String tableName) {
        return tableMetaDataMap.containsKey(tableName);
    }
    
    /**
     * Judge contains column from table meta data or not.
     * 
     * @param tableName table name
     * @param column column
     * @return contains column from table meta data or not
     */
    public boolean containsColumn(final String tableName, final String column) {
        return containsTable(tableName) && tableMetaDataMap.get(tableName).getAllColumnNames().contains(column.toLowerCase());
    }
    
    /**
     * Get all column names via table.
     *
     * @param tableName table name
     * @return column names.
     */
    public Collection<String> getAllColumnNames(final String tableName) {
        return tableMetaDataMap.get(tableName).getAllColumnNames();
    }
}<|MERGE_RESOLUTION|>--- conflicted
+++ resolved
@@ -86,77 +86,8 @@
      * @param logicTableName logic table name
      * @param tableMetaData table meta data
      */
-<<<<<<< HEAD
-    public void refresh(final String logicTableName, final ShardingRule shardingRule, final Map<String, Connection> connectionMap) {
-        tableMetaDataMap.put(logicTableName, loadTableMetaData(shardingRule.getTableRuleByLogicTableName(logicTableName), shardingRule.getShardingDataSourceNames(), connectionMap));
-    }
-    
-    private TableMetaData loadTableMetaData(final TableRule tableRule, final ShardingDataSourceNames shardingDataSourceNames, final Map<String, Connection> connectionMap) {
-        List<TableMetaData> actualTableMetaDataList = loadActualTableMetaDataList(tableRule.getActualDataNodes(), shardingDataSourceNames, connectionMap);
-        checkUniformed(tableRule.getLogicTable(), actualTableMetaDataList);
-        return actualTableMetaDataList.iterator().next();
-    }
-    
-    protected abstract TableMetaData loadTableMetaData(DataNode dataNode, Map<String, Connection> connectionMap) throws SQLException;
-    
-    private List<TableMetaData> loadActualTableMetaDataList(final List<DataNode> actualDataNodes, final ShardingDataSourceNames shardingDataSourceNames, final Map<String, Connection> connectionMap) {
-        List<ListenableFuture<TableMetaData>> result = new LinkedList<>();
-        for (final DataNode each : actualDataNodes) {
-            result.add(executorService.submit(new Callable<TableMetaData>() {
-                
-                @Override
-                public TableMetaData call() throws SQLException {
-                    return loadTableMetaData(new DataNode(shardingDataSourceNames.getRawMasterDataSourceName(each.getDataSourceName()), each.getTableName()), connectionMap);
-                }
-            }));
-        }
-        try {
-            return Futures.allAsList(result).get();
-        } catch (final InterruptedException | ExecutionException ex) {
-            throw new ShardingException(ex);
-        }
-    }
-    
-    private void checkUniformed(final String logicTableName, final List<TableMetaData> actualTableMetaDataList) {
-        final TableMetaData sample = actualTableMetaDataList.iterator().next();
-        for (TableMetaData each : actualTableMetaDataList) {
-            if (!sample.equals(each)) {
-                throw new ShardingException("Cannot get uniformed table structure for `%s`. The different meta data of actual tables are as follows:\n%s\n%s.", logicTableName, sample, each);
-            }
-        }
-    }
-    
-    protected boolean isTableExist(final Connection connection, final String actualTableName) throws SQLException {
-        try (ResultSet resultSet = connection.getMetaData().getTables(null, null, actualTableName, null)) {
-            return resultSet.next();
-        }
-    }
-    
-    protected List<ColumnMetaData> getColumnMetaDataList(final Connection connection, final String actualTableName) throws SQLException {
-        List<ColumnMetaData> result = new LinkedList<>();
-        Collection<String> primaryKeys = getPrimaryKeys(connection, actualTableName);
-        try (ResultSet resultSet = connection.getMetaData().getColumns(null, null, actualTableName, null)) {
-            while (resultSet.next()) {
-                String columnName = resultSet.getString("COLUMN_NAME");
-                String columnType = resultSet.getString("TYPE_NAME");
-                result.add(new ColumnMetaData(columnName, columnType, primaryKeys.contains(columnName)));
-            }
-        }
-        return result;
-    }
-    
-    private Collection<String> getPrimaryKeys(final Connection connection, final String actualTableName) throws SQLException {
-        Collection<String> result = new HashSet<>();
-        try (ResultSet resultSet = connection.getMetaData().getPrimaryKeys(null, null, actualTableName)) {
-            while (resultSet.next()) {
-                result.add(resultSet.getString("COLUMN_NAME"));
-            }
-        }
-        return result;
-=======
     public void put(final String logicTableName, final TableMetaData tableMetaData) {
         tableMetaDataMap.put(logicTableName, tableMetaData);
->>>>>>> c778526a
     }
     
     /**
