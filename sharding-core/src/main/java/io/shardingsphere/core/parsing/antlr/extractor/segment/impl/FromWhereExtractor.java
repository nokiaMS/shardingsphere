--- conflicted
+++ resolved
@@ -17,15 +17,7 @@
 
 package io.shardingsphere.core.parsing.antlr.extractor.segment.impl;
 
-import java.util.Collection;
-import java.util.HashMap;
-import java.util.Map;
-
-import org.antlr.v4.runtime.ParserRuleContext;
-import org.antlr.v4.runtime.tree.TerminalNode;
-
 import com.google.common.base.Optional;
-
 import io.shardingsphere.core.parsing.antlr.extractor.segment.OptionalSQLSegmentExtractor;
 import io.shardingsphere.core.parsing.antlr.extractor.segment.constant.RuleName;
 import io.shardingsphere.core.parsing.antlr.extractor.util.ExtractorUtils;
@@ -34,15 +26,12 @@
 import io.shardingsphere.core.parsing.antlr.sql.segment.expr.SubquerySegment;
 import io.shardingsphere.core.parsing.antlr.sql.segment.table.TableJoinSegment;
 import io.shardingsphere.core.parsing.antlr.sql.segment.table.TableSegment;
-<<<<<<< HEAD
-=======
 import org.antlr.v4.runtime.ParserRuleContext;
 import org.antlr.v4.runtime.tree.TerminalNode;
 
 import java.util.Collection;
 import java.util.HashMap;
 import java.util.Map;
->>>>>>> 2ce5e49d
 
 /**
  * From clause extractor.
@@ -83,31 +72,19 @@
                                             final Map<ParserRuleContext, Integer> questionNodeIndexMap) {
         for (ParserRuleContext each : tableReferenceNodes) {
             for (int i = 0; i < each.getChildCount(); i++) {
-<<<<<<< HEAD
-                if(each.getChild(i) instanceof TerminalNode) {
-=======
                 if (each.getChild(i) instanceof TerminalNode) {
->>>>>>> 2ce5e49d
                     continue;
                 }
                 ParserRuleContext childNode = (ParserRuleContext) each.getChild(i);
                 if (RuleName.TABLE_REFERENCES.getName().equals(childNode.getClass().getSimpleName())) {
                     final Collection<ParserRuleContext> subTableReferenceNodes = ExtractorUtils.getAllDescendantNodes(childNode, RuleName.TABLE_REFERENCE);
-<<<<<<< HEAD
-                    if(!subTableReferenceNodes.isEmpty()) {
-=======
                     if (!subTableReferenceNodes.isEmpty()) {
->>>>>>> 2ce5e49d
                         extractAndFillTableSegment(fromWhereSegment, subTableReferenceNodes, questionNodeIndexMap);
                     }
                     continue;
                 }
                 if (RuleName.TABLE_FACTOR.getName().equals(childNode.getClass().getSimpleName())) {
-<<<<<<< HEAD
-                    if(fillSubquery(fromWhereSegment, childNode)) {
-=======
                     if (fillSubquery(fromWhereSegment, childNode)) {
->>>>>>> 2ce5e49d
                         continue;
                     }
                 } 
@@ -118,19 +95,11 @@
     
     private boolean fillSubquery(final FromWhereSegment fromWhereSegment, final ParserRuleContext tableFactorNode) {
         Optional<ParserRuleContext> subqueryNode = ExtractorUtils.findFirstChildNode(tableFactorNode, RuleName.SUBQUERY);
-<<<<<<< HEAD
-        if(!subqueryNode.isPresent()) {
-            return false;
-        }
-        Optional<SubquerySegment> result = new SubqueryExtractor().extract(subqueryNode.get());
-        if(result.isPresent()) {
-=======
         if (!subqueryNode.isPresent()) {
             return false;
         }
         Optional<SubquerySegment> result = new SubqueryExtractor().extract(subqueryNode.get());
         if (result.isPresent()) {
->>>>>>> 2ce5e49d
             fromWhereSegment.getSubquerys().add(result.get());
         }
         return true;
