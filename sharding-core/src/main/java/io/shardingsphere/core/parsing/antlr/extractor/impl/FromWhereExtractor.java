--- conflicted
+++ resolved
@@ -17,14 +17,7 @@
 
 package io.shardingsphere.core.parsing.antlr.extractor.impl;
 
-import org.antlr.v4.runtime.ParserRuleContext;
-
 import com.google.common.base.Optional;
-<<<<<<< HEAD
-
-import io.shardingsphere.core.parsing.antlr.extractor.util.ExtractorUtils;
-import io.shardingsphere.core.parsing.antlr.extractor.util.RuleName;
-=======
 import com.google.common.base.Preconditions;
 import io.shardingsphere.core.parsing.antlr.extractor.OptionalSQLSegmentExtractor;
 import io.shardingsphere.core.parsing.antlr.extractor.util.ExtractorUtils;
@@ -39,18 +32,14 @@
 import java.util.Collection;
 import java.util.HashMap;
 import java.util.Map;
->>>>>>> 029888bd
 
 /**
  * From clause extractor.
  *
  * @author duhongjun
  */
-public final class FromWhereExtractor extends AbstractFromWhereExtractor {
+public final class FromWhereExtractor implements OptionalSQLSegmentExtractor {
     
-<<<<<<< HEAD
-    protected  Optional<ParserRuleContext> findTableReferenceParent(final ParserRuleContext ancestorNode){
-=======
     private final TableNameExtractor tableNameExtractor = new TableNameExtractor();
     
     private PredicateExtractor predicateSegmentExtractor;
@@ -68,14 +57,10 @@
      * @return SQL segment
      */
     public Optional<FromWhereSegment> extract(final ParserRuleContext ancestorNode, final ParserRuleContext rootNode) {
->>>>>>> 029888bd
         Optional<ParserRuleContext> selectClauseNode = ExtractorUtils.findFirstChildNode(ancestorNode, RuleName.SELECT_CLAUSE);
         if (!selectClauseNode.isPresent()) {
             return Optional.absent();
         }
-<<<<<<< HEAD
-        return ExtractorUtils.findFirstChildNodeNoneRecursive(selectClauseNode.get().getParent(), RuleName.FROM_CLAUSE);
-=======
         Optional<ParserRuleContext> fromNode = ExtractorUtils.findFirstChildNodeNoneRecursive(selectClauseNode.get().getParent(), RuleName.FROM_CLAUSE);
         if (!fromNode.isPresent()) {
             return Optional.absent();
@@ -163,7 +148,6 @@
         if (conditions.isPresent()) {
             fromWhereSegment.getConditions().getAndConditions().addAll(conditions.get().getAndConditions());
         }
->>>>>>> 029888bd
     }
     
     private Optional<OrConditionSegment> buildCondition(final ParserRuleContext node, final Map<ParserRuleContext, Integer> questionNodeIndexMap) {
