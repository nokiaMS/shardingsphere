/*
 * Copyright 2016-2018 shardingsphere.io.
 * <p>
 * Licensed under the Apache License, Version 2.0 (the "License");
 * you may not use this file except in compliance with the License.
 * You may obtain a copy of the License at
 *
 *     http://www.apache.org/licenses/LICENSE-2.0
 *
 * Unless required by applicable law or agreed to in writing, software
 * distributed under the License is distributed on an "AS IS" BASIS,
 * WITHOUT WARRANTIES OR CONDITIONS OF ANY KIND, either express or implied.
 * See the License for the specific language governing permissions and
 * limitations under the License.
 * </p>
 */

package io.shardingsphere.core.parsing.antlr;

import org.antlr.v4.runtime.ParserRuleContext;
import org.antlr.v4.runtime.tree.ErrorNodeImpl;

import io.shardingsphere.core.constant.DatabaseType;
import io.shardingsphere.core.metadata.table.ShardingTableMetaData;
import io.shardingsphere.core.parsing.antlr.ast.SQLASTParserFactory;
import io.shardingsphere.core.parsing.antlr.extractor.statement.SQLStatementExtractor;
import io.shardingsphere.core.parsing.antlr.extractor.statement.SQLStatementExtractorFactory;
import io.shardingsphere.core.parsing.antlr.extractor.statement.SQLStatementType;
import io.shardingsphere.core.parsing.parser.exception.SQLParsingUnsupportedException;
import io.shardingsphere.core.parsing.parser.sql.SQLParser;
import io.shardingsphere.core.parsing.parser.sql.SQLStatement;
import io.shardingsphere.core.rule.ShardingRule;
<<<<<<< HEAD
import lombok.AccessLevel;
import lombok.NoArgsConstructor;
=======
import lombok.AllArgsConstructor;
import org.antlr.v4.runtime.ParserRuleContext;
>>>>>>> b2bd30c0

/**
 * Parsing engine for Antlr.
 *
 * @author duhongjun
 */
@AllArgsConstructor
public final class AntlrParsingEngine implements SQLParser {
    
<<<<<<< HEAD
    /**
     * Parse SQL.
     *
     * @param dbType database type
     * @param sql SQL
     * @param shardingRule databases and tables sharding rule
     * @param shardingTableMetaData sharding metadata
     * @return SQL statement
     */
    public static SQLStatement parse(final DatabaseType dbType, final String sql, final ShardingRule shardingRule, final ShardingTableMetaData shardingTableMetaData) {
=======
    private DatabaseType dbType;
    
    private String sql;
    
    private ShardingRule shardingRule;
    
    private ShardingTableMetaData shardingTableMetaData;
    
    @Override
    public SQLStatement parse() {
>>>>>>> b2bd30c0
        ParserRuleContext rootContext = SQLASTParserFactory.newInstance(dbType, sql).execute();
        if (null == rootContext) {
            throw new SQLParsingUnsupportedException(String.format("Unsupported SQL of `%s`", sql));
        }
        if (rootContext.getChild(0) instanceof ErrorNodeImpl) {
            throw new SQLParsingUnsupportedException(String.format("Unsupported SQL of `%s`", sql));
        }
        ParserRuleContext parserRuleContext = (ParserRuleContext) rootContext.getChild(0);
        SQLStatementExtractor extractor = SQLStatementExtractorFactory.getInstance(dbType, SQLStatementType.nameOf(parserRuleContext.getClass().getSimpleName()));
        if (null == extractor) {
            throw new SQLParsingUnsupportedException(String.format("Unsupported SQL statement of `%s`", parserRuleContext.getClass().getSimpleName()));
        }
        return extractor.extract(sql, parserRuleContext, shardingRule, shardingTableMetaData);
    }
}<|MERGE_RESOLUTION|>--- conflicted
+++ resolved
@@ -17,9 +17,6 @@
 
 package io.shardingsphere.core.parsing.antlr;
 
-import org.antlr.v4.runtime.ParserRuleContext;
-import org.antlr.v4.runtime.tree.ErrorNodeImpl;
-
 import io.shardingsphere.core.constant.DatabaseType;
 import io.shardingsphere.core.metadata.table.ShardingTableMetaData;
 import io.shardingsphere.core.parsing.antlr.ast.SQLASTParserFactory;
@@ -30,13 +27,8 @@
 import io.shardingsphere.core.parsing.parser.sql.SQLParser;
 import io.shardingsphere.core.parsing.parser.sql.SQLStatement;
 import io.shardingsphere.core.rule.ShardingRule;
-<<<<<<< HEAD
-import lombok.AccessLevel;
-import lombok.NoArgsConstructor;
-=======
 import lombok.AllArgsConstructor;
 import org.antlr.v4.runtime.ParserRuleContext;
->>>>>>> b2bd30c0
 
 /**
  * Parsing engine for Antlr.
@@ -46,18 +38,6 @@
 @AllArgsConstructor
 public final class AntlrParsingEngine implements SQLParser {
     
-<<<<<<< HEAD
-    /**
-     * Parse SQL.
-     *
-     * @param dbType database type
-     * @param sql SQL
-     * @param shardingRule databases and tables sharding rule
-     * @param shardingTableMetaData sharding metadata
-     * @return SQL statement
-     */
-    public static SQLStatement parse(final DatabaseType dbType, final String sql, final ShardingRule shardingRule, final ShardingTableMetaData shardingTableMetaData) {
-=======
     private DatabaseType dbType;
     
     private String sql;
@@ -68,12 +48,8 @@
     
     @Override
     public SQLStatement parse() {
->>>>>>> b2bd30c0
         ParserRuleContext rootContext = SQLASTParserFactory.newInstance(dbType, sql).execute();
         if (null == rootContext) {
-            throw new SQLParsingUnsupportedException(String.format("Unsupported SQL of `%s`", sql));
-        }
-        if (rootContext.getChild(0) instanceof ErrorNodeImpl) {
             throw new SQLParsingUnsupportedException(String.format("Unsupported SQL of `%s`", sql));
         }
         ParserRuleContext parserRuleContext = (ParserRuleContext) rootContext.getChild(0);
@@ -81,6 +57,6 @@
         if (null == extractor) {
             throw new SQLParsingUnsupportedException(String.format("Unsupported SQL statement of `%s`", parserRuleContext.getClass().getSimpleName()));
         }
-        return extractor.extract(sql, parserRuleContext, shardingRule, shardingTableMetaData);
+        return extractor.extract(parserRuleContext, shardingTableMetaData);
     }
 }