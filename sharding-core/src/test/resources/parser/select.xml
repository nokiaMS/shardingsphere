<?xml version="1.0" encoding="UTF-8"?>
<parser-result-sets>
    <parser-result sql-case-id="assertSelectOne" />
    
    <parser-result sql-case-id="assertSelectNotEqualsWithSingleTable" parameters="1">
        <tables>
            <table name="t_order_item" />
        </tables>
        <tokens>
            <table-token begin-position="14" original-literals="t_order_item" />
        </tokens>
        <order-by-columns>
            <order-by-column name="item_id" order-direction="ASC" />
        </order-by-columns>
    </parser-result>
    
    <parser-result sql-case-id="assertSelectNotEqualsWithSingleTableForExclamationEqual" parameters="1">
        <tables>
            <table name="t_order_item" />
        </tables>
        <tokens>
            <table-token begin-position="14" original-literals="t_order_item" />
        </tokens>
        <order-by-columns>
            <order-by-column name="item_id" order-direction="ASC" />
        </order-by-columns>
    </parser-result>
    
    <parser-result sql-case-id="assertSelectNotEqualsWithSingleTableForNotIn" parameters="1">
        <tables>
            <table name="t_order_item" />
        </tables>
        <tokens>
            <table-token begin-position="14" original-literals="t_order_item" />
        </tokens>
        <order-by-columns>
            <order-by-column name="item_id" order-direction="ASC" />
        </order-by-columns>
    </parser-result>
    
    <parser-result sql-case-id="assertSelectEqualsWithSingleTable" parameters="1 1">
        <tables>
            <table name="t_order" />
        </tables>
        <tokens>
            <table-token begin-position="14" original-literals="t_order" />
        </tokens>
        <conditions>
            <condition column-name="user_id" table-name="t_order" operator="EQUAL">
                <value index="0" literal="1" type="int" />
            </condition>
            <condition column-name="order_id" table-name="t_order" operator="EQUAL">
                <value index="1" literal="1" type="int" />
            </condition>
        </conditions>
    </parser-result>

    <!-- // TODO 这里可优化，将两个字段AND = 替换为永false, 目前因为condition是map，同样的column会覆盖 -->
    <parser-result sql-case-id="assertSelectEqualsWithSameShardingColumns" parameters="1 2">
        <tables>
            <table name="t_order" />
        </tables>
        <tokens>
            <table-token begin-position="14" original-literals="t_order" />
        </tokens>
        <conditions>
            <condition column-name="order_id" table-name="t_order" operator="EQUAL">
                <value index="1" literal="2" type="int" />
            </condition>
        </conditions>
    </parser-result>
    
    <parser-result sql-case-id="assertSelectBetweenWithSingleTable" parameters="1 10 2 5">
        <tables>
            <table name="t_order" />
        </tables>
        <tokens>
            <table-token begin-position="14" original-literals="t_order" />
        </tokens>
        <conditions>
            <condition column-name="user_id" table-name="t_order" operator="BETWEEN">
                <value index="0" literal="1" type="int" />
                <value index="1" literal="10" type="int" />
            </condition>
            <condition column-name="order_id" table-name="t_order" operator="BETWEEN">
                <value index="2" literal="2" type="int" />
                <value index="3" literal="5" type="int" />
            </condition>
        </conditions>
        <order-by-columns>
            <order-by-column name="user_id" order-direction="ASC" />
            <order-by-column name="order_id" order-direction="ASC" />
        </order-by-columns>
    </parser-result>
    
    <parser-result sql-case-id="assertSelectInWithSingleTable" parameters="1 2 3 9 10">
        <tables>
            <table name="t_order" />
        </tables>
        <tokens>
            <table-token begin-position="14" original-literals="t_order" />
        </tokens>
        <conditions>
            <condition column-name="user_id" table-name="t_order" operator="IN">
                <value index="0" literal="1" type="int" />
                <value index="1" literal="2" type="int" />
                <value index="2" literal="3" type="int" />
            </condition>
            <condition column-name="order_id" table-name="t_order" operator="IN">
                <value index="3" literal="9" type="int" />
                <value index="4" literal="10" type="int" />
            </condition>
        </conditions>
        <order-by-columns>
            <order-by-column name="user_id" order-direction="ASC" />
            <order-by-column name="order_id" order-direction="ASC" />
        </order-by-columns>
    </parser-result>
    
    <!-- // TODO 目前对于IN多结果不同做到交集处理 仅仅是简单的加入, 目前因为condition是map，同样的column会覆盖 -->
    <parser-result sql-case-id="assertSelectInWithSameShardingColumns" parameters="100 1001 1001 1002">
        <tables>
            <table name="t_order" />
        </tables>
        <tokens>
            <table-token begin-position="14" original-literals="t_order" />
        </tokens>
        <conditions>
            <condition column-name="order_id" table-name="t_order" operator="IN">
                <value index="2" literal="1001" type="int" />
                <value index="3" literal="1002" type="int" />
            </condition>
        </conditions>
        <order-by-columns>
            <order-by-column name="order_id" order-direction="ASC" />
        </order-by-columns>
    </parser-result>
    
    <parser-result sql-case-id="assertSelectIterator" parameters="1 2">
        <tables>
            <table name="t_order_item" alias="t"/>
        </tables>
        <tokens>
            <table-token begin-position="16" original-literals="t_order_item" />
        </tokens>
        <conditions>
            <condition column-name="item_id" table-name="t_order_item" operator="IN">
                <value index="0" literal="1" type="int" />
                <value index="1" literal="2" type="int" />
            </condition>
        </conditions>
    </parser-result>
    
    <parser-result sql-case-id="assertSelectNoShardingTable">
        <tables>
            <table name="t_order" alias="o"/>
            <table name="t_order_item" alias="i"/>
        </tables>
        <tokens>
            <table-token begin-position="16" original-literals="t_order" />
            <table-token begin-position="31" original-literals="t_order_item" />
            <items-token begin-position="11">
                <items>
                    <item>i.item_id AS ORDER_BY_DERIVED_0 </item>
                </items>
            </items-token>
        </tokens>
        <order-by-columns>
            <order-by-column owner="i" name="item_id" alias="ORDER_BY_DERIVED_0" order-direction="ASC" />
        </order-by-columns>
    </parser-result>
    
    <parser-result sql-case-id="assertSelectLikeWithCount" parameters="'init' 1 2 9 10">
        <tables>
            <table name="t_order" alias="o"/>
        </tables>
        <tokens>
            <table-token begin-position="37" original-literals="`t_order`" />
        </tokens>
        <conditions>
            <condition column-name="user_id" table-name="t_order" operator="IN">
                <value index="1" literal="1" type="int" />
                <value index="2" literal="2" type="int" />
            </condition>
            <condition column-name="order_id" table-name="t_order" operator="BETWEEN">
                <value index="3" literal="9" type="int" />
                <value index="4" literal="10" type="int" />
            </condition>
        </conditions>
        <aggregation-select-items>
            <aggregation-select-item type="COUNT" inner-expression="(0)" alias="orders_count"/>
        </aggregation-select-items>
    </parser-result>
    
    <parser-result sql-case-id="assertSelectWithBindingTable" parameters="1 2 9 10">
        <tables>
            <table name="t_order" alias="o"/>
            <table name="t_order_item" alias="i"/>
        </tables>
        <tokens>
            <table-token begin-position="16" original-literals="t_order" />
            <table-token begin-position="31" original-literals="t_order_item" />
            <items-token begin-position="11">
                <items>
                    <item>i.item_id AS ORDER_BY_DERIVED_0 </item>
                </items>
            </items-token>
        </tokens>
        <conditions>
            <condition column-name="user_id" table-name="t_order" operator="IN">
                <value index="0" literal="1" type="int" />
                <value index="1" literal="2" type="int" />
            </condition>
            <condition column-name="order_id" table-name="t_order" operator="BETWEEN">
                <value index="2" literal="9" type="int" />
                <value index="3" literal="10" type="int" />
            </condition>
        </conditions>
        <order-by-columns>
            <order-by-column owner="i" name="item_id" alias="ORDER_BY_DERIVED_0" order-direction="ASC" />
        </order-by-columns>
    </parser-result>
    
    <parser-result sql-case-id="assertSelectWithBindingTableAndConfigTable" parameters="1 2 9 10 'init'">
        <tables>
            <table name="t_order" alias="o"/>
            <table name="t_order_item" alias="i"/>
        </tables>
        <tokens>
            <table-token begin-position="16" original-literals="t_order" />
            <table-token begin-position="31" original-literals="t_order_item" />
            <items-token begin-position="11">
                <items>
                    <item>i.item_id AS ORDER_BY_DERIVED_0 </item>
                </items>
            </items-token>
        </tokens>
        <conditions>
            <condition column-name="user_id" table-name="t_order" operator="IN">
                <value index="0" literal="1" type="int" />
                <value index="1" literal="2" type="int" />
            </condition>
            <condition column-name="order_id" table-name="t_order" operator="BETWEEN">
                <value index="2" literal="9" type="int" />
                <value index="3" literal="10" type="int" />
            </condition>
        </conditions>
        <order-by-columns>
            <order-by-column owner="i" name="item_id" alias="ORDER_BY_DERIVED_0" order-direction="ASC" />
        </order-by-columns>
    </parser-result>
    
    <parser-result sql-case-id="assertSelectWithUpperCaseBindingTable" parameters="1 2 9 10">
        <tables>
            <table name="T_ORDER" alias="o"/>
            <table name="T_order_item" alias="i"/>
        </tables>
        <tokens>
            <table-token begin-position="16" original-literals="T_ORDER" />
            <table-token begin-position="31" original-literals="T_order_item" />
            <items-token begin-position="11">
                <items>
                    <item>i.item_id AS ORDER_BY_DERIVED_0 </item>
                </items>
            </items-token>
        </tokens>
        <conditions>
            <condition column-name="user_id" table-name="t_order" operator="IN">
                <value index="0" literal="1" type="int" />
                <value index="1" literal="2" type="int" />
            </condition>
            <condition column-name="order_id" table-name="t_order" operator="BETWEEN">
                <value index="2" literal="9" type="int" />
                <value index="3" literal="10" type="int" />
            </condition>
        </conditions>
        <order-by-columns>
            <order-by-column owner="i" name="item_id" alias="ORDER_BY_DERIVED_0" order-direction="ASC" />
        </order-by-columns>
    </parser-result>
    
    <parser-result sql-case-id="assertSelectWithUpperCaseBindingTableAndConfigTable" parameters="1 2 9 10 'init'">
        <tables>
            <table name="T_ORDER" alias="o"/>
            <table name="T_order_item" alias="i"/>
        </tables>
        <tokens>
            <table-token begin-position="34" original-literals="T_ORDER" />
            <table-token begin-position="49" original-literals="T_order_item" />
            <items-token begin-position="29">
                <items>
                    <item>i.item_id AS ORDER_BY_DERIVED_0 </item>
                </items>
            </items-token>
        </tokens>
        <conditions>
            <condition column-name="user_id" table-name="t_order" operator="IN">
                <value index="0" literal="1" type="int" />
                <value index="1" literal="2" type="int" />
            </condition>
            <condition column-name="order_id" table-name="t_order" operator="BETWEEN">
                <value index="2" literal="9" type="int" />
                <value index="3" literal="10" type="int" />
            </condition>
        </conditions>
        <order-by-columns>
            <order-by-column owner="i" name="item_id" alias="ORDER_BY_DERIVED_0" order-direction="ASC" />
        </order-by-columns>
    </parser-result>
    
    <parser-result sql-case-id="assertSelectCountWithBindingTable" parameters="1 2 9 10">
        <tables>
            <table name="t_order" alias="o"/>
            <table name="t_order_item" alias="i"/>
        </tables>
        <tokens>
            <table-token begin-position="36" original-literals="t_order" />
            <table-token begin-position="47" original-literals="t_order_item" />
        </tokens>
        <conditions>
            <condition column-name="user_id" table-name="t_order" operator="IN">
                <value index="0" literal="1" type="int" />
                <value index="1" literal="2" type="int" />
            </condition>
            <condition column-name="order_id" table-name="t_order" operator="BETWEEN">
                <value index="2" literal="9" type="int" />
                <value index="3" literal="10" type="int" />
            </condition>
        </conditions>
        <aggregation-select-items>
            <aggregation-select-item type="COUNT" inner-expression="(*)" alias="items_count"/>
        </aggregation-select-items>
    </parser-result>
    
    <parser-result sql-case-id="assertSelectCountWithBindingTableWithJoin" parameters="1 2 9 10">
        <tables>
            <table name="t_order" alias="o"/>
            <table name="t_order_item" alias="i"/>
        </tables>
        <tokens>
            <table-token begin-position="36" original-literals="t_order" />
            <table-token begin-position="51" original-literals="t_order_item" />
        </tokens>
        <conditions>
            <condition column-name="user_id" table-name="t_order" operator="IN">
                <value index="0" literal="1" type="int" />
                <value index="1" literal="2" type="int" />
            </condition>
            <condition column-name="order_id" table-name="t_order" operator="BETWEEN">
                <value index="2" literal="9" type="int" />
                <value index="3" literal="10" type="int" />
            </condition>
        </conditions>
        <aggregation-select-items>
            <aggregation-select-item type="COUNT" inner-expression="(*)" alias="items_count"/>
        </aggregation-select-items>
    </parser-result>
    
    <parser-result sql-case-id="assertSelectAliasWithKeyword" parameters="1">
        <tables>
            <table name="t_order_item" alias="length" />
        </tables>
        <tokens>
            <table-token begin-position="36" original-literals="t_order_item" />
        </tokens>
        <conditions>
            <condition column-name="item_id" table-name="t_order_item" operator="EQUAL">
                <value index="0" literal="1" type="int" />
            </condition>
        </conditions>
<<<<<<< HEAD
    </assert>
    <assert id="assertSelectWithJoinForceIndex" parameters="1000">
        <tables>
            <table name="t_order" alias="o" />
            <table name="t_order_item" alias="i"/>
        </tables>
        <table-tokens>
            <table-token begin-position="20" original-literals="t_order" />
            <table-token begin-position="60" original-literals="t_order_item" />
        </table-tokens>
        <index-token begin-position="42" original-literals="order_index" table-name="t_order" />
        <conditions>
            <condition column-name="order_id" table-name="t_order" operator="EQUAL">
                <value index="0" literal="1000" type="int" />
            </condition>
        </conditions>
    </assert>
</asserts>
=======
    </parser-result>
</parser-result-sets>
>>>>>>> 3bfb1f8e
<|MERGE_RESOLUTION|>--- conflicted
+++ resolved
@@ -368,26 +368,22 @@
                 <value index="0" literal="1" type="int" />
             </condition>
         </conditions>
-<<<<<<< HEAD
-    </assert>
-    <assert id="assertSelectWithJoinForceIndex" parameters="1000">
+    </parser-result>
+    
+    <parser-result id="assertSelectWithJoinForceIndex" parameters="1000">
         <tables>
             <table name="t_order" alias="o" />
             <table name="t_order_item" alias="i"/>
         </tables>
-        <table-tokens>
+        <tokens>
             <table-token begin-position="20" original-literals="t_order" />
             <table-token begin-position="60" original-literals="t_order_item" />
-        </table-tokens>
-        <index-token begin-position="42" original-literals="order_index" table-name="t_order" />
+            <index-token begin-position="42" original-literals="order_index" table-name="t_order" />
+        </tokens>
         <conditions>
             <condition column-name="order_id" table-name="t_order" operator="EQUAL">
                 <value index="0" literal="1000" type="int" />
             </condition>
         </conditions>
-    </assert>
-</asserts>
-=======
-    </parser-result>
-</parser-result-sets>
->>>>>>> 3bfb1f8e
+    </parser-result>
+</parser-result-sets>