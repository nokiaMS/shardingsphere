<?xml version="1.0" encoding="UTF-8"?>
<parser-result-sets>
    <parser-result sql-case-id="select_constant_without_table" />
    
    <parser-result sql-case-id="select_with_same_table_name_and_alias" parameters="1, 1">
        <tables>
            <table name="t_order" alias="t_order" />
        </tables>
        <tokens>
            <table-token begin-position="22" original-literals="t_order" />
        </tokens>
        <or-condition>
            <and-condition>
                <condition column-name="user_id" table-name="t_order" operator="EQUAL">
                    <value index="0" literal="1" type="int" />
                </condition>
                <condition column-name="order_id" table-name="t_order" operator="EQUAL">
                    <value index="1" literal="1" type="int" />
                </condition>
            </and-condition>
        </or-condition>
    </parser-result>
    
    <parser-result sql-case-id="select_not_equal_with_single_table" parameters="1">
        <tables>
            <table name="t_order_item" />
        </tables>
        <tokens>
            <table-token begin-position="14" original-literals="t_order_item" />
        </tokens>
        <order-by-columns>
            <order-by-column name="item_id" order-direction="ASC" />
        </order-by-columns>
    </parser-result>
    
    <parser-result sql-case-id="select_exclamation_equal_with_single_table" parameters="1">
        <tables>
            <table name="t_order_item" />
        </tables>
        <tokens>
            <table-token begin-position="14" original-literals="t_order_item" />
        </tokens>
        <order-by-columns>
            <order-by-column name="item_id" order-direction="ASC" />
        </order-by-columns>
    </parser-result>
    
    <parser-result sql-case-id="select_not_in_with_single_table" parameters="100000, 100001">
        <tables>
            <table name="t_order_item" />
        </tables>
        <tokens>
            <table-token begin-position="14" original-literals="t_order_item" />
        </tokens>
        <order-by-columns>
            <order-by-column name="item_id" order-direction="ASC" />
        </order-by-columns>
    </parser-result>
    
    <parser-result sql-case-id="select_not_between_with_single_table" parameters="100000, 100001">
        <tables>
            <table name="t_order_item" />
        </tables>
        <tokens>
            <table-token begin-position="14" original-literals="t_order_item" />
        </tokens>
        <order-by-columns>
            <order-by-column name="item_id" order-direction="ASC" />
        </order-by-columns>
    </parser-result>
    
    <parser-result sql-case-id="select_equal_with_single_table" parameters="1, 1">
        <tables>
            <table name="t_order" />
        </tables>
        <tokens>
            <table-token begin-position="14" original-literals="t_order" />
        </tokens>
        <or-condition>
            <and-condition>
                <condition column-name="user_id" table-name="t_order" operator="EQUAL">
                    <value index="0" literal="1" type="int" />
                </condition>
                <condition column-name="order_id" table-name="t_order" operator="EQUAL">
                    <value index="1" literal="1" type="int" />
                </condition>
            </and-condition>
        </or-condition>
    </parser-result>
    
    <parser-result sql-case-id="select_equal_with_same_sharding_column" parameters="1, 2">
        <tables>
            <table name="t_order" />
        </tables>
        <tokens>
            <table-token begin-position="14" original-literals="t_order" />
        </tokens>
        <or-condition>
            <and-condition>
                <condition column-name="order_id" table-name="t_order" operator="EQUAL">
                    <value index="0" literal="1" type="int" />
                </condition>
                <condition column-name="order_id" table-name="t_order" operator="EQUAL">
                    <value index="1" literal="2" type="int" />
                </condition>
            </and-condition>
        </or-condition>
    </parser-result>
    
    <parser-result sql-case-id="select_between_with_single_table" parameters="1, 10, 2, 5">
        <tables>
            <table name="t_order" />
        </tables>
        <tokens>
            <table-token begin-position="14" original-literals="t_order" />
        </tokens>
        <or-condition>
            <and-condition>
                <condition column-name="user_id" table-name="t_order" operator="BETWEEN">
                    <value index="0" literal="1" type="int" />
                    <value index="1" literal="10" type="int" />
                </condition>
                <condition column-name="order_id" table-name="t_order" operator="BETWEEN">
                    <value index="2" literal="2" type="int" />
                    <value index="3" literal="5" type="int" />
                </condition>
            </and-condition>
        </or-condition>
        <order-by-columns>
            <order-by-column name="user_id" order-direction="ASC" />
            <order-by-column name="order_id" order-direction="ASC" />
        </order-by-columns>
    </parser-result>
    
    <parser-result sql-case-id="select_in_with_single_table" parameters="1, 2, 3, 9, 10">
        <tables>
            <table name="t_order" />
        </tables>
        <tokens>
            <table-token begin-position="14" original-literals="t_order" />
        </tokens>
        <or-condition>
            <and-condition>
                <condition column-name="user_id" table-name="t_order" operator="IN">
                    <value index="0" literal="1" type="int" />
                    <value index="1" literal="2" type="int" />
                    <value index="2" literal="3" type="int" />
                </condition>
                <condition column-name="order_id" table-name="t_order" operator="IN">
                    <value index="3" literal="9" type="int" />
                    <value index="4" literal="10" type="int" />
                </condition>
            </and-condition>
        </or-condition>
        <order-by-columns>
            <order-by-column name="user_id" order-direction="ASC" />
            <order-by-column name="order_id" order-direction="ASC" />
        </order-by-columns>
    </parser-result>
    
    <parser-result sql-case-id="select_in_with_same_sharding_column" parameters="1000, 1001, 1001, 1002">
        <tables>
            <table name="t_order" />
        </tables>
        <tokens>
            <table-token begin-position="14" original-literals="t_order" />
        </tokens>
        <or-condition>
            <and-condition>
                <condition column-name="order_id" table-name="t_order" operator="IN">
                    <value index="0" literal="1000" type="int" />
                    <value index="1" literal="1001" type="int" />
                </condition>
                <condition column-name="order_id" table-name="t_order" operator="IN">
                    <value index="2" literal="1001" type="int" />
                    <value index="3" literal="1002" type="int" />
                </condition>
            </and-condition>
        </or-condition>
        <order-by-columns>
            <order-by-column name="order_id" order-direction="ASC" />
        </order-by-columns>
    </parser-result>
    
    <parser-result sql-case-id="select_count_like_concat" parameters="'init', 1, 2, 9, 10">
        <tables>
            <table name="t_order" alias="o"/>
        </tables>
        <tokens>
            <table-token begin-position="37" original-literals="t_order" />
        </tokens>
        <or-condition>
            <and-condition>
                <condition column-name="user_id" table-name="t_order" operator="IN">
                    <value index="1" literal="1" type="int" />
                    <value index="2" literal="2" type="int" />
                </condition>
                <condition column-name="order_id" table-name="t_order" operator="BETWEEN">
                    <value index="3" literal="9" type="int" />
                    <value index="4" literal="10" type="int" />
                </condition>
            </and-condition>
        </or-condition>
        <select-items>
            <aggregation-select-items>
                <aggregation-select-item type="COUNT" inner-expression="(0)" alias="orders_count"/>
            </aggregation-select-items>
        </select-items>
    </parser-result>
    
    <parser-result sql-case-id="select_sharding_route_with_binding_tables" parameters="1, 2, 9, 10">
        <tables>
            <table name="t_order" alias="o"/>
            <table name="t_order_item" alias="i"/>
        </tables>
        <tokens>
            <table-token begin-position="16" original-literals="t_order" />
            <table-token begin-position="31" original-literals="t_order_item" />
        </tokens>
        <or-condition>
            <and-condition>
                <condition column-name="user_id" table-name="t_order" operator="IN">
                    <value index="0" literal="1" type="int" />
                    <value index="1" literal="2" type="int" />
                </condition>
                <condition column-name="order_id" table-name="t_order" operator="BETWEEN">
                    <value index="2" literal="9" type="int" />
                    <value index="3" literal="10" type="int" />
                </condition>
            </and-condition>
        </or-condition>
        <order-by-columns>
            <order-by-column owner="i" name="item_id" order-direction="ASC" />
        </order-by-columns>
    </parser-result>
    
    <parser-result sql-case-id="select_full_route_with_binding_tables">
        <tables>
            <table name="t_order" alias="o"/>
            <table name="t_order_item" alias="i"/>
        </tables>
        <tokens>
            <table-token begin-position="16" original-literals="t_order" />
            <table-token begin-position="31" original-literals="t_order_item" />
        </tokens>
        <order-by-columns>
            <order-by-column owner="i" name="item_id" order-direction="ASC" />
        </order-by-columns>
    </parser-result>
    
    <parser-result sql-case-id="select_full_route_for_upper_case_with_binding_tables" parameters="1, 2, 9, 10">
        <tables>
            <table name="T_ORDER" alias="o"/>
            <table name="T_order_item" alias="i"/>
        </tables>
        <tokens>
            <table-token begin-position="16" original-literals="T_ORDER" />
            <table-token begin-position="31" original-literals="T_order_item" />
        </tokens>
        <or-condition>
            <and-condition>
                <condition column-name="user_id" table-name="t_order" operator="IN">
                    <value index="0" literal="1" type="int" />
                    <value index="1" literal="2" type="int" />
                </condition>
                <condition column-name="order_id" table-name="t_order" operator="BETWEEN">
                    <value index="2" literal="9" type="int" />
                    <value index="3" literal="10" type="int" />
                </condition>
            </and-condition>
        </or-condition>
        <order-by-columns>
            <order-by-column owner="i" name="item_id" order-direction="ASC" />
        </order-by-columns>
    </parser-result>
    
    <parser-result sql-case-id="select_sharding_route_with_broadcast_table" parameters="1, 2, 9, 10, 'init'">
        <tables>
            <table name="t_order" alias="o"/>
            <table name="t_order_item" alias="i"/>
        </tables>
        <tokens>
            <table-token begin-position="16" original-literals="t_order" />
            <table-token begin-position="31" original-literals="t_order_item" />
        </tokens>
        <or-condition>
            <and-condition>
                <condition column-name="user_id" table-name="t_order" operator="IN">
                    <value index="0" literal="1" type="int" />
                    <value index="1" literal="2" type="int" />
                </condition>
                <condition column-name="order_id" table-name="t_order" operator="BETWEEN">
                    <value index="2" literal="9" type="int" />
                    <value index="3" literal="10" type="int" />
                </condition>
            </and-condition>
        </or-condition>
        <order-by-columns>
            <order-by-column owner="i" name="item_id" order-direction="ASC" />
        </order-by-columns>
    </parser-result>
    
    <parser-result sql-case-id="select_keyword_table_name_with_back_quotes" parameters="1, 2, 9, 10, 'init'">
        <tables>
            <table name="t_order" alias="o"/>
            <table name="t_order_item" alias="i"/>
        </tables>
        <tokens>
            <table-token begin-position="16" original-literals="t_order" />
            <table-token begin-position="31" original-literals="t_order_item" />
        </tokens>
        <or-condition>
            <and-condition>
                <condition column-name="user_id" table-name="t_order" operator="IN">
                    <value index="0" literal="1" type="int" />
                    <value index="1" literal="2" type="int" />
                </condition>
                <condition column-name="order_id" table-name="t_order" operator="BETWEEN">
                    <value index="2" literal="9" type="int" />
                    <value index="3" literal="10" type="int" />
                </condition>
            </and-condition>
        </or-condition>
        <order-by-columns>
            <order-by-column owner="i" name="item_id" order-direction="ASC" />
        </order-by-columns>
    </parser-result>
    
    <parser-result sql-case-id="select_keyword_table_name_with_double_quotes" parameters="1, 2, 9, 10, 'init'">
        <tables>
            <table name="t_order" alias="o"/>
            <table name="t_order_item" alias="i"/>
        </tables>
        <tokens>
            <table-token begin-position="16" original-literals="t_order" />
            <table-token begin-position="31" original-literals="t_order_item" />
        </tokens>
        <or-condition>
            <and-condition>
                <condition column-name="user_id" table-name="t_order" operator="IN">
                    <value index="0" literal="1" type="int" />
                    <value index="1" literal="2" type="int" />
                </condition>
                <condition column-name="order_id" table-name="t_order" operator="BETWEEN">
                    <value index="2" literal="9" type="int" />
                    <value index="3" literal="10" type="int" />
                </condition>
            </and-condition>
        </or-condition>
        <order-by-columns>
            <order-by-column owner="i" name="item_id" order-direction="ASC" />
        </order-by-columns>
    </parser-result>
    
    <parser-result sql-case-id="select_keyword_table_name_with_square_brackets" parameters="1, 2, 9, 10, 'init'">
        <tables>
            <table name="t_order" alias="o"/>
            <table name="t_order_item" alias="i"/>
        </tables>
        <tokens>
            <table-token begin-position="16" original-literals="t_order" />
            <table-token begin-position="31" original-literals="t_order_item" />
        </tokens>
        <or-condition>
            <and-condition>
                <condition column-name="user_id" table-name="t_order" operator="IN">
                    <value index="0" literal="1" type="int" />
                    <value index="1" literal="2" type="int" />
                </condition>
                <condition column-name="order_id" table-name="t_order" operator="BETWEEN">
                    <value index="2" literal="9" type="int" />
                    <value index="3" literal="10" type="int" />
                </condition>
            </and-condition>
        </or-condition>
        <order-by-columns>
            <order-by-column owner="i" name="item_id" order-direction="ASC" />
        </order-by-columns>
    </parser-result>
    
    <parser-result sql-case-id="select_alias_as_keyword" parameters="1">
        <tables>
            <table name="t_order_item" alias="length" />
        </tables>
        <tokens>
            <table-token begin-position="36" original-literals="t_order_item" />
        </tokens>
        <or-condition>
            <and-condition>
                <condition column-name="item_id" table-name="t_order_item" operator="EQUAL">
                    <value index="0" literal="1" type="int" />
                </condition>
            </and-condition>
        </or-condition>
    </parser-result>
    
    <parser-result sql-case-id="select_with_force_index_join" parameters="1000">
        <tables>
            <table name="t_order" alias="o" />
            <table name="t_order_item" alias="i"/>
        </tables>
        <tokens>
            <table-token begin-position="16" original-literals="t_order" />
            <table-token begin-position="56" original-literals="t_order_item" />
            <index-token begin-position="38" original-literals="order_index" table-name="t_order" />
        </tokens>
        <or-condition>
            <and-condition>
                <condition column-name="order_id" table-name="t_order" operator="EQUAL">
                    <value index="0" literal="1000" type="int" />
                </condition>
            </and-condition>
        </or-condition>
    </parser-result>
    
    <parser-result sql-case-id="select_equal_with_geography" parameters="'{&quot;rule2&quot;:&quot;null2&quot;}', 100, 200, 1, 2">
        <tables>
            <table name="t_order" />
        </tables>
        <tokens>
            <table-token begin-position="14" original-literals="t_order" />
        </tokens>
        <or-condition>
            <and-condition>
                <condition column-name="user_id" table-name="t_order" operator="EQUAL">
                    <value index="3" literal="1" type="int" />
                </condition>
                <condition column-name="order_id" table-name="t_order" operator="EQUAL">
                    <value index="4" literal="2" type="int" />
                </condition>
            </and-condition>
        </or-condition>
    </parser-result>
    
    <parser-result sql-case-id="select_in_with_geography" parameters="'{&quot;rule2&quot;:&quot;null2&quot;}', '{&quot;rule3&quot;:&quot;null3&quot;}', 100, 200, 1, 2">
        <tables>
            <table name="t_order" />
        </tables>
        <tokens>
            <table-token begin-position="14" original-literals="t_order" />
        </tokens>
        <or-condition>
            <and-condition>
                <condition column-name="user_id" table-name="t_order" operator="EQUAL">
                    <value index="4" literal="1" type="int" />
                </condition>
                <condition column-name="order_id" table-name="t_order" operator="EQUAL">
                    <value index="5" literal="2" type="int" />
                </condition>
            </and-condition>
        </or-condition>
    </parser-result>
    
    <parser-result sql-case-id="select_between_with_geography" parameters="'{&quot;rule2&quot;:&quot;null2&quot;}', '{&quot;rule3&quot;:&quot;null3&quot;}', 100, 200, 1">
        <tables>
            <table name="t_place" />
        </tables>
        <tokens>
            <table-token begin-position="14" original-literals="t_place" />
        </tokens>
        <or-condition>
            <and-condition>
                <condition column-name="user_new_id" table-name="t_place" operator="EQUAL">
                    <value index="4" literal="1" type="int" />
                </condition>
            </and-condition>
        </or-condition>
    </parser-result>
    
    <parser-result sql-case-id="select_with_double_quotes" parameters="1">
        <tables>
            <table name="t_order_item" />
        </tables>
        <tokens>
            <table-token begin-position="14" original-literals="&quot;t_order_item&quot;" />
        </tokens>
        <order-by-columns>
            <order-by-column name="item_id" order-direction="ASC" />
        </order-by-columns>
    </parser-result>

    <parser-result sql-case-id="select_distinct_with_single_column" >
        <tables>
            <table name="t_order_item" />
        </tables>
        <select-items>
            <distinct-select-item>
                <distinct-columns>
                    <distinct-column>item_id</distinct-column>
                </distinct-columns>
            </distinct-select-item>
        </select-items>
        <tokens>
            <table-token begin-position="29" original-literals="t_order_item" />
        </tokens>
        <order-by-columns>
            <order-by-column name="item_id" order-direction="ASC" />
        </order-by-columns>
    </parser-result>

    <parser-result sql-case-id="select_distinct_with_multi_column" >
        <tables>
            <table name="t_order" />
        </tables>
        <select-items>
            <distinct-select-item>
                <distinct-columns>
                    <distinct-column>order_id</distinct-column>
                    <distinct-column>user_id</distinct-column>
                    <distinct-column>status</distinct-column>
                </distinct-columns>
            </distinct-select-item>
        </select-items>
        <tokens>
            <table-token begin-position="47" original-literals="t_order" />
        </tokens>
        <order-by-columns>
            <order-by-column name="order_id" order-direction="ASC" />
        </order-by-columns>
    </parser-result>

    <parser-result sql-case-id="select_distinct_with_star" >
        <tables>
            <table name="t_order" />
        </tables>
        <select-items>
            <distinct-select-item>
                <distinct-columns>
                </distinct-columns>
            </distinct-select-item>
        </select-items>
        <tokens>
            <table-token begin-position="23" original-literals="t_order" />
        </tokens>
        <order-by-columns>
            <order-by-column name="order_id" order-direction="ASC" />
        </order-by-columns>
    </parser-result>

    <parser-result sql-case-id="select_distinct_with_sum" >
        <tables>
            <table name="t_order" />
        </tables>
        <select-items>
            <aggregation-select-items>
                <aggregation-select-item type="SUM" inner-expression="(DISTINCT order_id)" distinct-column="order_id" alias="s" />
            </aggregation-select-items>
        </select-items>
        <tokens>
            <table-token begin-position="37" original-literals="t_order" />
            <aggregation-distinct-token begin-position="7" original-literals="SUM(DISTINCT order_id)" column-name="order_id" alias="s" />
        </tokens>
    </parser-result>

    <parser-result sql-case-id="select_distinct_with_count" >
        <tables>
            <table name="t_order" />
        </tables>
        <select-items>
            <aggregation-select-items>
                <aggregation-select-item type="COUNT" inner-expression="(DISTINCT order_id)" distinct-column="order_id" alias="c" />
            </aggregation-select-items>
        </select-items>
        <tokens>
            <table-token begin-position="39" original-literals="t_order" />
            <aggregation-distinct-token begin-position="7" original-literals="COUNT(DISTINCT order_id)" column-name="order_id" alias="c" />
        </tokens>
    </parser-result>

    <parser-result sql-case-id="select_distinct_with_count_group_by" >
        <tables>
            <table name="t_order" />
        </tables>
        <select-items>
            <aggregation-select-items>
                <aggregation-select-item type="COUNT" inner-expression="(DISTINCT order_id)" distinct-column="order_id" alias="c" />
            </aggregation-select-items>
        </select-items>
        <group-by-columns>
            <group-by-column name="order_id" order-direction="ASC" />
        </group-by-columns>
        <order-by-columns>
            <order-by-column name="order_id" order-direction="ASC" />
        </order-by-columns>
        <tokens>
            <table-token begin-position="49" original-literals="t_order" />
            <aggregation-distinct-token begin-position="7" original-literals="COUNT(DISTINCT order_id)" column-name="order_id" alias="c" />
        </tokens>
    </parser-result>
    
<<<<<<< HEAD
    <parser-result sql-case-id="select_distinct_function" >
        <tables>
            <table name="t_order_item" />
        </tables>
        <select-items>
            <distinct-select-item>
                <distinct-columns>
                    <distinct-column>item_id</distinct-column>
                </distinct-columns>
            </distinct-select-item>
        </select-items>
        <tokens>
            <table-token begin-position="30" original-literals="t_order_item" />
        </tokens>
        <order-by-columns>
            <order-by-column name="item_id" order-direction="ASC" />
        </order-by-columns>
    </parser-result>
    
    <parser-result sql-case-id="select_distinct_with_count_calculation" >
=======
    <parser-result sql-case-id="select_distinct_with_aggregation_functions" >
>>>>>>> 3901c3a4
        <tables>
            <table name="t_order" />
        </tables>
        <select-items>
            <aggregation-select-items>
<<<<<<< HEAD
                <aggregation-select-item type="COUNT" inner-expression="(DISTINCT user_id + order_id)" distinct-column="user_id + order_id" alias="c" />
            </aggregation-select-items>
        </select-items>
        <tokens>
            <table-token begin-position="49" original-literals="t_order" />
            <aggregation-distinct-token begin-position="7" original-literals="COUNT(DISTINCT user_id + order_id)" column-name="user_id + order_id" alias="c" />
=======
                <aggregation-select-item type="SUM" inner-expression="(DISTINCT order_id)" distinct-column="order_id" alias="AGGREGATION_DISTINCT_DERIVED_0" />
                <aggregation-select-item type="COUNT" inner-expression="(DISTINCT order_id)" distinct-column="order_id" alias="AGGREGATION_DISTINCT_DERIVED_1" />
                <aggregation-select-item type="COUNT" inner-expression="(order_id)" distinct-column="order_id"  />
            </aggregation-select-items>
        </select-items>
        <tokens>
            <table-token begin-position="77" original-literals="t_order" />
            <aggregation-distinct-token begin-position="7" original-literals="SUM(DISTINCT order_id)" column-name="order_id" alias="AGGREGATION_DISTINCT_DERIVED_0" />
            <aggregation-distinct-token begin-position="30" original-literals="count(DISTINCT order_id)" column-name="order_id" alias="AGGREGATION_DISTINCT_DERIVED_1" />
>>>>>>> 3901c3a4
        </tokens>
    </parser-result>
    
    <parser-result sql-case-id="select_with_schema" >
        <tables>
            <table name="t_order" />
        </tables>
        <tokens>
            <table-token begin-position="14" skipped-schema-name-length = "4" original-literals="t_order" />
        </tokens>
    </parser-result>
    
    <parser-result sql-case-id="select_escape_with_single_quota" >
        <tables>
            <table name="t_order" />
        </tables>
        <tokens>
            <table-token begin-position="14" original-literals="t_order" />
        </tokens>
    </parser-result>
    
    <parser-result sql-case-id="select_escape_with_double_quota" >
        <tables>
            <table name="t_order" />
        </tables>
        <tokens>
            <table-token begin-position="14" original-literals="t_order" />
        </tokens>
    </parser-result>
    
    
    <parser-result sql-case-id="select_with_block_comment" >
        <tables>
            <table name="t_order" />
        </tables>
        <tokens>
            <table-token begin-position="83" original-literals="t_order" />
        </tokens>
    </parser-result>
    
    <parser-result sql-case-id="select_with_single_comment" >
        <tables>
            <table name="t_order" />
        </tables>
        <tokens>
            <table-token begin-position="77" original-literals="t_order" />
        </tokens>
    </parser-result>
    
    
    <parser-result sql-case-id="select_alias_as_single_quote_string">
        <tables>
            <table name="t_order"/>
        </tables>
        <tokens>
            <table-token begin-position="31" original-literals="t_order" />
        </tokens>
    </parser-result>
    
    <parser-result sql-case-id="select_alias_as_string_double_quote">
        <tables>
            <table name="t_order"/>
        </tables>
        <tokens>
            <table-token begin-position="31" original-literals="t_order" />
        </tokens>
    </parser-result>
</parser-result-sets><|MERGE_RESOLUTION|>--- conflicted
+++ resolved
@@ -588,43 +588,12 @@
         </tokens>
     </parser-result>
     
-<<<<<<< HEAD
-    <parser-result sql-case-id="select_distinct_function" >
-        <tables>
-            <table name="t_order_item" />
-        </tables>
-        <select-items>
-            <distinct-select-item>
-                <distinct-columns>
-                    <distinct-column>item_id</distinct-column>
-                </distinct-columns>
-            </distinct-select-item>
-        </select-items>
-        <tokens>
-            <table-token begin-position="30" original-literals="t_order_item" />
-        </tokens>
-        <order-by-columns>
-            <order-by-column name="item_id" order-direction="ASC" />
-        </order-by-columns>
-    </parser-result>
-    
-    <parser-result sql-case-id="select_distinct_with_count_calculation" >
-=======
     <parser-result sql-case-id="select_distinct_with_aggregation_functions" >
->>>>>>> 3901c3a4
         <tables>
             <table name="t_order" />
         </tables>
         <select-items>
             <aggregation-select-items>
-<<<<<<< HEAD
-                <aggregation-select-item type="COUNT" inner-expression="(DISTINCT user_id + order_id)" distinct-column="user_id + order_id" alias="c" />
-            </aggregation-select-items>
-        </select-items>
-        <tokens>
-            <table-token begin-position="49" original-literals="t_order" />
-            <aggregation-distinct-token begin-position="7" original-literals="COUNT(DISTINCT user_id + order_id)" column-name="user_id + order_id" alias="c" />
-=======
                 <aggregation-select-item type="SUM" inner-expression="(DISTINCT order_id)" distinct-column="order_id" alias="AGGREGATION_DISTINCT_DERIVED_0" />
                 <aggregation-select-item type="COUNT" inner-expression="(DISTINCT order_id)" distinct-column="order_id" alias="AGGREGATION_DISTINCT_DERIVED_1" />
                 <aggregation-select-item type="COUNT" inner-expression="(order_id)" distinct-column="order_id"  />
@@ -634,7 +603,6 @@
             <table-token begin-position="77" original-literals="t_order" />
             <aggregation-distinct-token begin-position="7" original-literals="SUM(DISTINCT order_id)" column-name="order_id" alias="AGGREGATION_DISTINCT_DERIVED_0" />
             <aggregation-distinct-token begin-position="30" original-literals="count(DISTINCT order_id)" column-name="order_id" alias="AGGREGATION_DISTINCT_DERIVED_1" />
->>>>>>> 3901c3a4
         </tokens>
     </parser-result>
     
