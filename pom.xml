<project xmlns="http://maven.apache.org/POM/4.0.0" xmlns:xsi="http://www.w3.org/2001/XMLSchema-instance" xsi:schemaLocation="http://maven.apache.org/POM/4.0.0 http://maven.apache.org/xsd/maven-4.0.0.xsd">
    <modelVersion>4.0.0</modelVersion>
    <groupId>io.shardingjdbc</groupId>
    <artifactId>sharding-jdbc</artifactId>
<<<<<<< HEAD
    <version>1.5.4.1</version>
=======
    <version>2.0.0.M1</version>
>>>>>>> 284e7c70
    <packaging>pom</packaging>
    <name>${project.artifactId}</name>
    
    <modules>
        <module>sharding-jdbc-core</module>
        <module>sharding-jdbc-spring</module>
        <module>sharding-jdbc-transaction-parent</module>
        <module>sharding-jdbc-orchestration</module>
    </modules>
    
    <properties>
        <java.version>1.7</java.version>
        <maven.version.range>[3.0.4,)</maven.version.range>
        <project.build.sourceEncoding>UTF-8</project.build.sourceEncoding>
        <project.build.locale>zh_CN</project.build.locale>
        
        <lombok.version>1.16.4</lombok.version>
        <guava.version>18.0</guava.version>
        <commons-pool.version>1.6</commons-pool.version>
        <commons-dbcp.version>1.4</commons-dbcp.version>
        <gson.version>2.6.1</gson.version>
        <curator.version>2.10.0</curator.version>
        <logback.version>1.1.2</logback.version>
        <slf4j.version>1.7.7</slf4j.version>
        <groovy.version>2.4.5</groovy.version>
        <snakeyaml.version>1.16</snakeyaml.version>
        <springframework.version>4.3.11.RELEASE</springframework.version>
        <spring-boot.version>1.5.7.RELEASE</spring-boot.version>
        <mysql-connector-java.version>5.1.30</mysql-connector-java.version>
        <h2.version>1.4.196</h2.version>
        <postgresql.version>9.1-901-1.jdbc4</postgresql.version>
        <mssql.version>6.1.7.jre7-preview</mssql.version>
        <junit.version>4.12</junit.version>
        <hamcrest.version>1.3</hamcrest.version>
        <dbunit.version>2.5.3</dbunit.version>
        <mockito.version>2.7.21</mockito.version>
        <elastic-job.version>1.0.6</elastic-job.version>
        
        <maven-compiler-plugin.version>3.3</maven-compiler-plugin.version>
        <maven-assembly-plugin.version>2.5.5</maven-assembly-plugin.version>
        <maven-resources-plugin.version>2.7</maven-resources-plugin.version>
        <maven-jar-plugin.version>2.6</maven-jar-plugin.version>
        <maven-surefire-plugin.version>2.18.1</maven-surefire-plugin.version>
        <maven-site-plugin.version>3.4</maven-site-plugin.version>
        <maven-enforcer-plugin.version>1.4</maven-enforcer-plugin.version>
        <maven-project-info-reports-plugin.version>2.8</maven-project-info-reports-plugin.version>
        <maven-plugin-plugin.version>3.4</maven-plugin-plugin.version>
        <maven-javadoc-plugin.version>2.10.3</maven-javadoc-plugin.version>
        <maven-source-plugin.version>2.4</maven-source-plugin.version>
        <maven-jxr-plugin.version>2.5</maven-jxr-plugin.version>
        <lifecycle-mapping.version>1.0.0</lifecycle-mapping.version>
        <cobertura-maven-plugin.version>2.7</cobertura-maven-plugin.version>
        <coveralls-maven-plugin.version>4.1.0</coveralls-maven-plugin.version>
        <findbugs-maven-plugin.version>3.0.2</findbugs-maven-plugin.version>
        <maven-checkstyle-plugin.version>2.16</maven-checkstyle-plugin.version>
        <maven-pmd-plugin.version>3.5</maven-pmd-plugin.version>
        <jdepend-maven-plugin.version>2.0</jdepend-maven-plugin.version>
        <taglist-maven-plugin.version>2.4</taglist-maven-plugin.version>
        <maven-gpg-plugin.version>1.6</maven-gpg-plugin.version>
        
        <javadocExecutable>${java.home}/../bin/javadoc</javadocExecutable>
    </properties>
    
    <dependencyManagement>
        <dependencies>
            <dependency>
                <groupId>org.projectlombok</groupId>
                <artifactId>lombok</artifactId>
                <version>${lombok.version}</version>
                <scope>provided</scope>
            </dependency>
            <dependency>
                <groupId>com.google.guava</groupId>
                <artifactId>guava</artifactId>
                <version>${guava.version}</version>
            </dependency>
            <dependency>
                <groupId>org.slf4j</groupId>
                <artifactId>slf4j-api</artifactId>
                <version>${slf4j.version}</version>
            </dependency>
            <dependency>
                <groupId>org.codehaus.groovy</groupId>
                <artifactId>groovy</artifactId>
                <version>${groovy.version}</version>
                <classifier>indy</classifier>
            </dependency>
            <dependency>
                <groupId>org.yaml</groupId>
                <artifactId>snakeyaml</artifactId>
                <version>${snakeyaml.version}</version>
            </dependency>
            <dependency>
                <groupId>org.apache.curator</groupId>
                <artifactId>curator-framework</artifactId>
                <version>${curator.version}</version>
            </dependency>
            <dependency>
                <groupId>org.apache.curator</groupId>
                <artifactId>curator-client</artifactId>
                <version>${curator.version}</version>
            </dependency>
            <dependency>
                <groupId>org.apache.curator</groupId>
                <artifactId>curator-recipes</artifactId>
                <version>${curator.version}</version>
            </dependency>
            <dependency>
                <groupId>org.apache.curator</groupId>
                <artifactId>curator-test</artifactId>
                <version>${curator.version}</version>
                <scope>test</scope>
            </dependency>
            <dependency>
                <groupId>org.springframework</groupId>
                <artifactId>spring-context-support</artifactId>
                <version>${springframework.version}</version>
            </dependency>
            <dependency>
                <groupId>junit</groupId>
                <artifactId>junit</artifactId>
                <version>${junit.version}</version>
                <scope>test</scope>
            </dependency>
            <dependency>
                <groupId>org.dbunit</groupId>
                <artifactId>dbunit</artifactId>
                <version>${dbunit.version}</version>
                <scope>test</scope>
            </dependency>
            <dependency>
                <groupId>org.mockito</groupId>
                <artifactId>mockito-core</artifactId>
                <version>${mockito.version}</version>
                <scope>test</scope>
                <exclusions>
                    <exclusion>
                        <groupId>org.hamcrest</groupId>
                        <artifactId>hamcrest-core</artifactId>
                    </exclusion>
                </exclusions>
            </dependency>
            <dependency>
                <groupId>org.mockito</groupId>
                <artifactId>mockito-inline</artifactId>
                <version>${mockito.version}</version>
                <scope>test</scope>
            </dependency>
            <dependency>
                <groupId>commons-pool</groupId>
                <artifactId>commons-pool</artifactId>
                <version>${commons-pool.version}</version>
                <scope>test</scope>
            </dependency>
            <dependency>
                <groupId>commons-dbcp</groupId>
                <artifactId>commons-dbcp</artifactId>
                <version>${commons-dbcp.version}</version>
                <exclusions>
                    <exclusion>
                        <groupId>commons-pool</groupId>
                        <artifactId>commons-pool</artifactId>
                    </exclusion>
                </exclusions>
                <scope>test</scope>
            </dependency>
            <dependency>
                <groupId>com.h2database</groupId>
                <artifactId>h2</artifactId>
                <version>${h2.version}</version>
                <scope>test</scope>
            </dependency>
            <dependency>
                <groupId>mysql</groupId>
                <artifactId>mysql-connector-java</artifactId>
                <version>${mysql-connector-java.version}</version>
                <scope>test</scope>
            </dependency>
            <dependency>
                <groupId>postgresql</groupId>
                <artifactId>postgresql</artifactId>
                <version>${postgresql.version}</version>
                <scope>test</scope>
            </dependency>
            <dependency>
                <groupId>com.microsoft.sqlserver</groupId>
                <artifactId>mssql-jdbc</artifactId>
                <version>${mssql.version}</version>
                <scope>test</scope>
            </dependency>
            <dependency>
                <groupId>org.hamcrest</groupId>
                <artifactId>hamcrest-library</artifactId>
                <version>${hamcrest.version}</version>
                <scope>test</scope>
            </dependency>
            <dependency>
                <groupId>org.springframework</groupId>
                <artifactId>spring-test</artifactId>
                <version>${springframework.version}</version>
                <scope>test</scope>
            </dependency>
            <dependency>
                <groupId>ch.qos.logback</groupId>
                <artifactId>logback-classic</artifactId>
                <version>${logback.version}</version>
                <exclusions>
                    <exclusion>
                        <groupId>org.slf4j</groupId>
                        <artifactId>slf4j-api</artifactId>
                    </exclusion>
                </exclusions>
                <scope>test</scope>
            </dependency>
            <dependency>
                <groupId>com.google.code.gson</groupId>
                <artifactId>gson</artifactId>
                <version>${gson.version}</version>
            </dependency>
            <dependency>
                <groupId>com.dangdang</groupId>
                <artifactId>elastic-job-core</artifactId>
                <version>${elastic-job.version}</version>
            </dependency>
            <dependency>
                <groupId>org.springframework.boot</groupId>
                <artifactId>spring-boot-starter</artifactId>
                <version>${spring-boot.version}</version>
            </dependency>
            <dependency>
                <groupId>org.springframework.boot</groupId>
                <artifactId>spring-boot-configuration-processor</artifactId>
                <version>${spring-boot.version}</version>
            </dependency>
            <dependency>
                <groupId>org.springframework.boot</groupId>
                <artifactId>spring-boot-starter-test</artifactId>
                <version>${spring-boot.version}</version>
                <scope>test</scope>
            </dependency>
        </dependencies>
    </dependencyManagement>
    
    <build>
        <pluginManagement>
            <plugins>
                <plugin>
                    <groupId>org.apache.maven.plugins</groupId>
                    <artifactId>maven-compiler-plugin</artifactId>
                    <configuration>
                        <source>${java.version}</source>
                        <target>${java.version}</target>
                        <testSource>${java.version}</testSource>
                        <testTarget>${java.version}</testTarget>
                    </configuration>
                    <version>${maven-compiler-plugin.version}</version>
                </plugin>
                <plugin>
                    <groupId>org.apache.maven.plugins</groupId>
                    <artifactId>maven-resources-plugin</artifactId>
                    <version>${maven-resources-plugin.version}</version>
                </plugin>
                <plugin>
                    <groupId>org.apache.maven.plugins</groupId>
                    <artifactId>maven-jar-plugin</artifactId>
                    <version>${maven-jar-plugin.version}</version>
                </plugin>
                <plugin>
                    <groupId>org.apache.maven.plugins</groupId>
                    <artifactId>maven-surefire-plugin</artifactId>
                    <configuration>
                        <argLine>-Xmx1024m -XX:MaxPermSize=256m</argLine>
                    </configuration>
                </plugin>
                <plugin>
                    <groupId>org.apache.maven.plugins</groupId>
                    <artifactId>maven-site-plugin</artifactId>
                    <version>${maven-site-plugin.version}</version>
                    <configuration>
                        <locales>${project.build.locale}</locales>
                    </configuration>
                </plugin>
                <plugin>
                    <groupId>org.eclipse.m2e</groupId>
                    <artifactId>lifecycle-mapping</artifactId>
                    <version>${lifecycle-mapping.version}</version>
                    <configuration>
                        <lifecycleMappingMetadata>
                            <pluginExecutions>
                                <pluginExecution>
                                    <pluginExecutionFilter>
                                        <groupId>org.apache.maven.plugins</groupId>
                                        <artifactId>maven-enforcer-plugin</artifactId>
                                        <versionRange>[1.0.0,)</versionRange>
                                        <goals>
                                            <goal>enforce</goal>
                                        </goals>
                                    </pluginExecutionFilter>
                                    <action>
                                        <ignore />
                                    </action>
                                </pluginExecution>
                                <pluginExecution>
                                    <pluginExecutionFilter>
                                        <groupId>org.apache.maven.plugins</groupId>
                                        <artifactId>maven-plugin-plugin</artifactId>
                                        <versionRange>[1.0.0,)</versionRange>
                                        <goals>
                                            <goal>descriptor</goal>
                                        </goals>
                                    </pluginExecutionFilter>
                                    <action>
                                        <ignore />
                                    </action>
                                </pluginExecution>
                            </pluginExecutions>
                        </lifecycleMappingMetadata>
                    </configuration>
                </plugin>
                <plugin>
                    <groupId>org.apache.maven.plugins</groupId>
                    <artifactId>maven-plugin-plugin</artifactId>
                    <version>${maven-plugin-plugin.version}</version>
                    <configuration>
                        <skipErrorNoDescriptorsFound>true</skipErrorNoDescriptorsFound>
                    </configuration>
                    <executions>
                        <execution>
                            <id>default-descriptor</id>
                            <phase>process-classes</phase>
                        </execution>
                    </executions>
                </plugin>
                <plugin>
                    <groupId>org.apache.maven.plugins</groupId>
                    <artifactId>maven-javadoc-plugin</artifactId>
                    <version>${maven-javadoc-plugin.version}</version>
                </plugin>
                <plugin>
                    <groupId>org.apache.maven.plugins</groupId>
                    <artifactId>maven-source-plugin</artifactId>
                    <version>${maven-source-plugin.version}</version>
                </plugin>
            </plugins>
        </pluginManagement>
        <plugins>
            <plugin>
                <groupId>org.apache.maven.plugins</groupId>
                <artifactId>maven-source-plugin</artifactId>
                <executions>
                    <execution>
                        <id>attach-sources</id>
                        <phase>verify</phase>
                        <goals>
                            <goal>jar-no-fork</goal>
                        </goals>
                    </execution>
                </executions>
            </plugin>
            <plugin>
                <groupId>org.apache.maven.plugins</groupId>
                <artifactId>maven-javadoc-plugin</artifactId>
                <executions>
                    <execution>
                        <id>attach-javadocs</id>
                        <goals>
                            <goal>jar</goal>
                        </goals>
                    </execution>
                </executions>
                <configuration>
                    <aggregate>true</aggregate>
                    <charset>${project.build.sourceEncoding}</charset>
                    <encoding>${project.build.sourceEncoding}</encoding>
                    <docencoding>${project.build.sourceEncoding}</docencoding>
                </configuration>
            </plugin>
            <plugin>
                <groupId>org.apache.maven.plugins</groupId>
                <artifactId>maven-enforcer-plugin</artifactId>
                <version>${maven-enforcer-plugin.version}</version>
                <executions>
                    <execution>
                        <id>enforce-banned-dependencies</id>
                        <goals>
                            <goal>enforce</goal>
                        </goals>
                        <configuration>
                            <rules>
                                <requireMavenVersion>
                                    <version>${maven.version.range}</version>
                                </requireMavenVersion>
                                <requireJavaVersion>
                                    <version>${java.version}</version>
                                </requireJavaVersion>
                            </rules>
                            <fail>true</fail>
                        </configuration>
                    </execution>
                </executions>
            </plugin>
            <plugin>
                <groupId>org.codehaus.mojo</groupId>
                <artifactId>cobertura-maven-plugin</artifactId>
                <version>${cobertura-maven-plugin.version}</version>
                <configuration>
                    <check>
                        <branchRate>85</branchRate>
                        <lineRate>85</lineRate>
                        <haltOnFailure>true</haltOnFailure>
                        <totalBranchRate>85</totalBranchRate>
                        <totalLineRate>85</totalLineRate>
                        <packageLineRate>85</packageLineRate>
                        <packageBranchRate>85</packageBranchRate>
                    </check>
                    <aggregate>true</aggregate>
                    <encoding>${project.build.sourceEncoding}</encoding>
                    <quiet>true</quiet>
                    <format>xml</format>
                    <instrumentation>
                        <ignoreTrivial>true</ignoreTrivial>
                        <excludes>
                            <exclude>io/shardingjdbc/**/*Test.class</exclude>
                            <exclude>io/shardingjdbc/**/Test*.class</exclude>
                        </excludes>
                    </instrumentation>
                </configuration>
            </plugin>
            <plugin>
                <groupId>org.eluder.coveralls</groupId>
                <artifactId>coveralls-maven-plugin</artifactId>
                <version>${coveralls-maven-plugin.version}</version>
            </plugin>
            <!--
            <plugin>
                <groupId>org.apache.maven.plugins</groupId>
                <artifactId>maven-gpg-plugin</artifactId>
                <version>${maven-gpg-plugin.version}</version>
                <executions>
                    <execution>
                        <id>sign-artifacts</id>
                        <phase>verify</phase>
                        <goals>
                            <goal>sign</goal>
                        </goals>
                    </execution>
                </executions>
            </plugin>
             -->
        </plugins>
    </build>
    
    <reporting>
        <plugins>
            <plugin>
                <groupId>org.apache.maven.plugins</groupId>
                <artifactId>maven-project-info-reports-plugin</artifactId>
                <version>${maven-project-info-reports-plugin.version}</version>
                <configuration>
                    <dependencyLocationsEnabled>false</dependencyLocationsEnabled>
                </configuration>
            </plugin>
            <plugin>
                <groupId>org.apache.maven.plugins</groupId>
                <artifactId>maven-javadoc-plugin</artifactId>
                <version>${maven-javadoc-plugin.version}</version>
                <configuration>
                    <aggregate>true</aggregate>
                    <charset>${project.build.sourceEncoding}</charset>
                    <encoding>${project.build.sourceEncoding}</encoding>
                    <docencoding>${project.build.sourceEncoding}</docencoding>
                </configuration>
            </plugin>
            <plugin>
                <groupId>org.apache.maven.plugins</groupId>
                <artifactId>maven-jxr-plugin</artifactId>
                <version>${maven-jxr-plugin.version}</version>
                <reportSets>
                    <reportSet>
                        <id>aggregate</id>
                        <inherited>false</inherited>
                        <reports>
                            <report>aggregate</report>
                        </reports>
                    </reportSet>
                </reportSets>
            </plugin>
            <plugin>
                <groupId>org.codehaus.mojo</groupId>
                <artifactId>findbugs-maven-plugin</artifactId>
                <version>${findbugs-maven-plugin.version}</version>
                <configuration>
                    <xmlOutput>true</xmlOutput>
                    <effort>Max</effort>
                </configuration>
            </plugin>
            <plugin>
                <groupId>org.apache.maven.plugins</groupId>
                <artifactId>maven-checkstyle-plugin</artifactId>
                <version>${maven-checkstyle-plugin.version}</version>
                <configuration>
                    <configLocation>src/main/resources/dd_checks.xml</configLocation>
                </configuration>
            </plugin>
            <plugin>
                <groupId>org.apache.maven.plugins</groupId>
                <artifactId>maven-pmd-plugin</artifactId>
                <version>${maven-pmd-plugin.version}</version>
                <configuration>
                    <aggregate>true</aggregate>
                    <sourceEncoding>${project.build.sourceEncoding}</sourceEncoding>
                    <targetJdk>${java.version}</targetJdk>
                </configuration>
            </plugin>
            <plugin>
                <groupId>org.codehaus.mojo</groupId>
                <artifactId>jdepend-maven-plugin</artifactId>
                <version>${jdepend-maven-plugin.version}</version>
            </plugin>
            <plugin>
                <groupId>org.codehaus.mojo</groupId>
                <artifactId>taglist-maven-plugin</artifactId>
                <version>${taglist-maven-plugin.version}</version>
                <configuration>
                    <aggregate>true</aggregate>
                </configuration>
            </plugin>
        </plugins>
    </reporting>
    
    <repositories>
        <repository>
            <id>alfresco-maven-repo</id>
            <url>https://maven.alfresco.com/nexus/content/groups/public/</url>
        </repository>
        <repository>
            <id>java-net</id>
            <url>https://oss.sonatype.org/content/repositories/snapshots/</url>
            <snapshots>
                <enabled>false</enabled>
            </snapshots>
            <releases>
                <enabled>false</enabled>
            </releases>
        </repository>
        <repository>
            <id>terracotta-releases</id>
            <url>http://terracotta.org/download/</url>
            <snapshots>
                <enabled>false</enabled>
            </snapshots>
            <releases>
                <enabled>false</enabled>
            </releases>
        </repository>
    </repositories>
    
    <url>http://shardingjdbc.io</url>
    <description>RDB Sharding</description>
    <licenses>
        <license>
            <name>Apache License 2.0</name>
            <url>http://www.apache.org/licenses/LICENSE-2.0.txt</url>
            <distribution>repo</distribution>
        </license>
    </licenses>
    
    <scm>
        <connection>scm:https://github.com/shardingjdbc/sharding-jdbc</connection>
        <developerConnection>scm:https://github.com/shardingjdbc/sharding-jdbc</developerConnection>
        <url>https://github.com/shardingjdbc/sharding-jdbc</url>
    </scm>
    
    <mailingLists>
        <mailingList>
            <name>Zhangliang</name>
            <post>zhangliang@dangdang.com</post>
        </mailingList>
    </mailingLists>
    
    <developers>
        <developer>
            <id>zhangliang</id>
            <name>ZhangLiang</name>
            <email>zhangliang@dangdang.com</email>
            <timezone>8</timezone>
        </developer>
    </developers>
    
    <distributionManagement>
        <snapshotRepository>
            <id>sonatype-nexus-snapshots</id>
            <url>https://oss.sonatype.org/content/repositories/snapshots</url>
        </snapshotRepository>
        <repository>
            <id>sonatype-nexus-releases</id>
            <url>https://oss.sonatype.org/service/local/staging/deploy/maven2</url>
        </repository>
    </distributionManagement>
</project><|MERGE_RESOLUTION|>--- conflicted
+++ resolved
@@ -2,11 +2,7 @@
     <modelVersion>4.0.0</modelVersion>
     <groupId>io.shardingjdbc</groupId>
     <artifactId>sharding-jdbc</artifactId>
-<<<<<<< HEAD
-    <version>1.5.4.1</version>
-=======
     <version>2.0.0.M1</version>
->>>>>>> 284e7c70
     <packaging>pom</packaging>
     <name>${project.artifactId}</name>
     
